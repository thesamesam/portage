--- conflicted
+++ resolved
@@ -2588,28 +2588,16 @@
 				msg.append("(and possibly your system's filesystem) configuration.")
 			for line in msg:
 				out.eerror(line)
-<<<<<<< HEAD
-			sys.exit(exitcode)
-	elif syncuri[:6]=="cvs://":
-		if not os.path.exists(EPREFIX + "/usr/bin/cvs"):
-			print("!!! " + EPREFIX + "/usr/bin/cvs does not exist, so CVS support is disabled.")
-			print("!!! Type \"emerge dev-vcs/cvs\" to enable CVS support.")
-			sys.exit(1)
-		cvsroot=syncuri[6:]
-		cvsdir=os.path.dirname(myportdir)
-		if not os.path.exists(myportdir+"/CVS"):
-=======
 			return exitcode
 	elif repo.sync_type == "cvs":
-		if not os.path.exists("/usr/bin/cvs"):
-			print("!!! /usr/bin/cvs does not exist, so CVS support is disabled.")
+		if not os.path.exists(EPREFIX + "/usr/bin/cvs"):
+			print("!!! %s/usr/bin/cvs does not exist, so CVS support is disabled." % (EPREFIX))
 			print("!!! Type \"emerge %s\" to enable CVS support." % portage.const.CVS_PACKAGE_ATOM)
 			return os.EX_UNAVAILABLE
 		cvs_root = syncuri
 		if cvs_root.startswith("cvs://"):
 			cvs_root = cvs_root[6:]
 		if not os.path.exists(os.path.join(repo.location, "CVS")):
->>>>>>> 49cbc17b
 			#initial checkout
 			print(">>> Starting initial cvs checkout with "+syncuri+"...")
 			try:
@@ -2639,61 +2627,6 @@
 					noiselevel=-1, level=logging.ERROR)
 				return retval
 		dosyncuri = syncuri
-<<<<<<< HEAD
-	elif syncuri[:11]=="svn+http://" or syncuri[:6]=="svn://" or syncuri[:12]=="svn+https://":
-		# Gentoo Prefix hardcoded SVN support
-		if not os.path.exists(EPREFIX + "/usr/bin/svn"):
-			print("!!! " + EPREFIX + "/usr/bin/svn does not exist, so SVN support is disabled.")
-			print("!!! Type \"emerge dev-util/subversion\" to enable SVN support.")
-			sys.exit(1)
-		svndir=os.path.dirname(myportdir)
-		if not os.path.exists(myportdir+"/.svn"):
-			#initial checkout
-			if syncuri[:4] == "svn+":
-				syncuri = syncuri[4:]
-			print(">>> Starting initial svn checkout with "+syncuri+"...")
-			if os.path.exists(svndir+"/prefix-overlay"):
-				print("!!! existing",svndir+"/prefix-overlay directory; exiting.")
-				sys.exit(1)
-			try:
-				os.rmdir(myportdir)
-			except OSError as e:
-				if e.errno != errno.ENOENT:
-					sys.stderr.write(
-						"!!! existing '%s' directory; exiting.\n" % myportdir)
-					sys.exit(1)
-				del e
-			if portage.spawn("cd "+svndir+"; svn checkout "+syncuri,settings,free=1):
-				print("!!! svn checkout error; exiting.")
-				sys.exit(1)
-			os.rename(os.path.join(svndir, "prefix-overlay"), myportdir)
-		else:
-			#svn update
-			print(">>> Starting svn update...")
-			retval = portage.spawn("cd '%s'; svn update" % myportdir, \
-				settings, free=1)
-			if retval != os.EX_OK:
-				sys.exit(retval)
-
-		# write timestamp.chk
-		try:
-			if not os.path.exists(os.path.join(myportdir, "metadata")):
-				os.mkdir(os.path.join(myportdir, "metadata"))
-			f = open(os.path.join(myportdir, "metadata", "timestamp.chk"), 'w')
-			f.write(time.strftime("%a, %d %b %Y %H:%M:%S +0000", time.gmtime()))
-			f.write('\n')
-			f.close()
-		except IOError as e:
-			# too bad, next time better luck!
-			pass
-
-		dosyncuri = syncuri
-	else:
-		writemsg_level("!!! Unrecognized protocol: SYNC='%s'\n" % (syncuri,),
-			noiselevel=-1, level=logging.ERROR)
-		return 1
-=======
->>>>>>> 49cbc17b
 
 	# Reload the whole config from scratch.
 	settings, trees, mtimedb = load_emerge_config(emerge_config=emerge_config)

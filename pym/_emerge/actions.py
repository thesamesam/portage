--- conflicted
+++ resolved
@@ -3055,13 +3055,8 @@
 	gccver = getgccversion(chost)
 	unameout=platform.release()+" "+platform.machine()
 
-<<<<<<< HEAD
-	return "Portage %s (%s, %s, %s, %s)" % \
-		(portage.VERSION + "-multilib", profilever, gccver, ",".join(libcver), unameout)
-=======
 	return "Portage %s (%s, %s, %s, %s, %s)" % \
-		(portage.VERSION, pythonver, profilever, gccver, ",".join(libcver), unameout)
->>>>>>> 9351edad
+		(portage.VERSION + "-multilib", pythonver, profilever, gccver, ",".join(libcver), unameout)
 
 def git_sync_timestamps(portdb, portdir):
 	"""

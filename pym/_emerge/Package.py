--- conflicted
+++ resolved
@@ -8,12 +8,9 @@
 from portage.dep import Atom, check_required_use, use_reduce, \
 	paren_enclose, _slot_re
 from portage.eapi import eapi_has_iuse_defaults, eapi_has_required_use
-<<<<<<< HEAD
+from portage.exception import InvalidDependString
+from _emerge.Task import Task
 from portage.const import EPREFIX
-=======
-from portage.exception import InvalidDependString
->>>>>>> 94015a2f
-from _emerge.Task import Task
 
 if sys.hexversion >= 0x3000000:
 	basestring = str
@@ -211,13 +208,10 @@
 			if 'EAPI.unsupported' in masks:
 				return False
 
-<<<<<<< HEAD
 			if self.built and not self.installed and ( \
 				'EPREFIX.missing' in masks or \
-				'EPREFIX.tooshort' in masks):
-=======
-			if 'invalid' in masks:
->>>>>>> 94015a2f
+				'EPREFIX.tooshort' in masks) or \
+				'invalid' in masks:
 				return False
 
 			if not self.installed and ( \

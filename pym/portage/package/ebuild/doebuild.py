# Copyright 2010 Gentoo Foundation
# Distributed under the terms of the GNU General Public License v2

__all__ = ['doebuild', 'doebuild_environment', 'spawn', 'spawnebuild']

import codecs
import errno
import gzip
from itertools import chain
import logging
import os as _os
import re
import shutil
import stat
import sys
import tempfile
from textwrap import wrap
import time

import portage
portage.proxy.lazyimport.lazyimport(globals(),
	'portage.package.ebuild.config:check_config_instance',
	'portage.package.ebuild.digestcheck:digestcheck',
	'portage.package.ebuild.digestgen:digestgen',
	'portage.package.ebuild.fetch:fetch',
	'portage.util.ExtractKernelVersion:ExtractKernelVersion'
)

from portage import auxdbkeys, bsd_chflags, dep_check, \
	eapi_is_supported, merge, os, selinux, \
	unmerge, _encodings, _parse_eapi_ebuild_head, _os_merge, \
	_shell_quote, _unicode_decode, _unicode_encode
from portage.const import EBUILD_SH_ENV_FILE, EBUILD_SH_ENV_DIR, \
	EBUILD_SH_BINARY, INVALID_ENV_FILE, MISC_SH_BINARY, \
	EPREFIX, EPREFIX_LSTRIP
from portage.data import portage_gid, portage_uid, secpass, \
	uid, userpriv_groups
from portage.dbapi.virtual import fakedbapi
from portage.dep import Atom, paren_enclose, use_reduce
from portage.eapi import eapi_exports_KV, eapi_exports_replace_vars, \
	eapi_has_src_uri_arrows, \
	eapi_has_src_prepare_and_src_configure, eapi_has_pkg_pretend
from portage.elog import elog_process
from portage.elog.messages import eerror, eqawarn
from portage.exception import DigestException, FileNotFound, \
	IncorrectParameter, InvalidAtom, InvalidDependString, PermissionDenied, \
	UnsupportedAPIException
from portage.localization import _
from portage.manifest import Manifest
from portage.output import style_to_ansi_code
from portage.package.ebuild.prepare_build_dirs import prepare_build_dirs
from portage.util import apply_recursive_permissions, \
	apply_secpass_permissions, noiselimit, normalize_path, \
	writemsg, writemsg_stdout, write_atomic
from portage.util.lafilefixer import rewrite_lafile	
from portage.versions import _pkgsplit
from _emerge.BinpkgEnvExtractor import BinpkgEnvExtractor
from _emerge.EbuildPhase import EbuildPhase
from _emerge.EbuildSpawnProcess import EbuildSpawnProcess
from _emerge.TaskScheduler import TaskScheduler

_unsandboxed_phases = frozenset([
	"clean", "cleanrm", "config",
	"help", "info", "postinst",
	"preinst", "pretend", "postrm",
	"prerm", "setup"
])

def _doebuild_spawn(phase, settings, actionmap=None, **kwargs):
	"""
	All proper ebuild phases which execute ebuild.sh are spawned
	via this function. No exceptions.
	"""

	if phase in _unsandboxed_phases:
		kwargs['free'] = True

	if phase == 'depend':
		kwargs['droppriv'] = 'userpriv' in settings.features

	if actionmap is not None and phase in actionmap:
		kwargs.update(actionmap[phase]["args"])
		cmd = actionmap[phase]["cmd"] % phase
	else:
		if phase == 'cleanrm':
			ebuild_sh_arg = 'clean'
		else:
			ebuild_sh_arg = phase

		cmd = "%s %s" % (_shell_quote(
			os.path.join(settings["PORTAGE_BIN_PATH"],
			os.path.basename(EBUILD_SH_BINARY))),
			ebuild_sh_arg)

	settings['EBUILD_PHASE'] = phase
	try:
		return spawn(cmd, settings, **kwargs)
	finally:
		settings.pop('EBUILD_PHASE', None)

def _spawn_phase(phase, settings, actionmap=None, **kwargs):
	if kwargs.get('returnpid'):
		return _doebuild_spawn(phase, settings, actionmap=actionmap, **kwargs)

	task_scheduler = TaskScheduler()
	ebuild_phase = EbuildPhase(actionmap=actionmap, background=False,
		phase=phase, scheduler=task_scheduler.sched_iface,
		settings=settings)
	task_scheduler.add(ebuild_phase)
	task_scheduler.run()
	return ebuild_phase.returncode

def doebuild_environment(myebuild, mydo, myroot=None, settings=None,
	debug=False, use_cache=None, db=None):
	"""
	The myroot and use_cache parameters are unused.
	"""
	myroot = None
	use_cache = None

	if settings is None:
		raise TypeError("settings argument is required")

	if db is None:
		raise TypeError("db argument is required")

	mysettings = settings
	mydbapi = db
	ebuild_path = os.path.abspath(myebuild)
	pkg_dir     = os.path.dirname(ebuild_path)

	if "CATEGORY" in mysettings.configdict["pkg"]:
		cat = mysettings.configdict["pkg"]["CATEGORY"]
	else:
		cat = os.path.basename(normalize_path(os.path.join(pkg_dir, "..")))

	eapi = None
	mypv = os.path.basename(ebuild_path)[:-7]

	mycpv = cat+"/"+mypv
	mysplit = _pkgsplit(mypv)
	if mysplit is None:
		raise IncorrectParameter(
			_("Invalid ebuild path: '%s'") % myebuild)

	# Make a backup of PORTAGE_TMPDIR prior to calling config.reset()
	# so that the caller can override it.
	tmpdir = mysettings["PORTAGE_TMPDIR"]

	if mydo == 'depend':
		if mycpv != mysettings.mycpv:
			# Don't pass in mydbapi here since the resulting aux_get
			# call would lead to infinite 'depend' phase recursion.
			mysettings.setcpv(mycpv)
	else:
		# If IUSE isn't in configdict['pkg'], it means that setcpv()
		# hasn't been called with the mydb argument, so we have to
		# call it here (portage code always calls setcpv properly,
		# but api consumers might not).
		if mycpv != mysettings.mycpv or \
			'IUSE' not in mysettings.configdict['pkg']:
			# Reload env.d variables and reset any previous settings.
			mysettings.reload()
			mysettings.reset()
			mysettings.setcpv(mycpv, mydb=mydbapi)

	# config.reset() might have reverted a change made by the caller,
	# so restore it to it's original value. Sandbox needs cannonical
	# paths, so realpath it.
	mysettings["PORTAGE_TMPDIR"] = os.path.realpath(tmpdir)

	mysettings.pop("EBUILD_PHASE", None) # remove from backupenv
	mysettings["EBUILD_PHASE"] = mydo

	mysettings["PORTAGE_MASTER_PID"] = str(os.getpid())

	# Set requested Python interpreter for Portage helpers.
	mysettings['PORTAGE_PYTHON'] = portage._python_interpreter

	# We are disabling user-specific bashrc files.
	mysettings["BASH_ENV"] = INVALID_ENV_FILE

	if debug: # Otherwise it overrides emerge's settings.
		# We have no other way to set debug... debug can't be passed in
		# due to how it's coded... Don't overwrite this so we can use it.
		mysettings["PORTAGE_DEBUG"] = "1"

	mysettings["EPREFIX"]  = EPREFIX.rstrip(os.path.sep)
	mysettings["EBUILD"]   = ebuild_path
	mysettings["O"]        = pkg_dir
	mysettings.configdict["pkg"]["CATEGORY"] = cat
	mysettings["FILESDIR"] = pkg_dir+"/files"
	mysettings["PF"]       = mypv

	if hasattr(mydbapi, '_repo_info'):
		mytree = os.path.dirname(os.path.dirname(pkg_dir))
		repo_info = mydbapi._repo_info[mytree]
		mysettings['PORTDIR'] = repo_info.portdir
		mysettings['PORTDIR_OVERLAY'] = repo_info.portdir_overlay

	mysettings["PORTDIR"] = os.path.realpath(mysettings["PORTDIR"])
	mysettings["DISTDIR"] = os.path.realpath(mysettings["DISTDIR"])
	mysettings["RPMDIR"]  = os.path.realpath(mysettings["RPMDIR"])

	mysettings["ECLASSDIR"]   = mysettings["PORTDIR"]+"/eclass"
	mysettings["SANDBOX_LOG"] = mycpv.replace("/", "_-_")

	mysettings["PROFILE_PATHS"] = "\n".join(mysettings.profiles)
	mysettings["P"]  = mysplit[0]+"-"+mysplit[1]
	mysettings["PN"] = mysplit[0]
	mysettings["PV"] = mysplit[1]
	mysettings["PR"] = mysplit[2]

	if noiselimit < 0:
		mysettings["PORTAGE_QUIET"] = "1"

	if mydo == 'depend' and \
		'EAPI' not in mysettings.configdict['pkg']:

		if eapi is not None:
			# From parse-eapi-glep-55 above.
			pass
		elif 'parse-eapi-ebuild-head' in mysettings.features:
			eapi = _parse_eapi_ebuild_head(
				codecs.open(_unicode_encode(ebuild_path,
				encoding=_encodings['fs'], errors='strict'),
				mode='r', encoding=_encodings['content'], errors='replace'))

		if eapi is not None:
			if not eapi_is_supported(eapi):
				raise UnsupportedAPIException(mycpv, eapi)
			mysettings.configdict['pkg']['EAPI'] = eapi

	if mydo != "depend":
		# Metadata vars such as EAPI and RESTRICT are
		# set by the above config.setcpv() call.
		eapi = mysettings["EAPI"]
		if not eapi_is_supported(eapi):
			# can't do anything with this.
			raise UnsupportedAPIException(mycpv, eapi)

	if mysplit[2] == "r0":
		mysettings["PVR"]=mysplit[1]
	else:
		mysettings["PVR"]=mysplit[1]+"-"+mysplit[2]

	if "PATH" in mysettings:
		mysplit=mysettings["PATH"].split(":")
	else:
		mysplit=[]
	# Note: PORTAGE_BIN_PATH may differ from the global constant
	# when portage is reinstalling itself.
	portage_bin_path = mysettings["PORTAGE_BIN_PATH"]
	if portage_bin_path not in mysplit:
		mysettings["PATH"] = portage_bin_path + ":" + mysettings["PATH"]

	mysettings["BUILD_PREFIX"] = mysettings["PORTAGE_TMPDIR"]+"/portage"
	mysettings["PKG_TMPDIR"]   = mysettings["PORTAGE_TMPDIR"]+"/binpkgs"
	
	# Package {pre,post}inst and {pre,post}rm may overlap, so they must have separate
	# locations in order to prevent interference.
	if mydo in ("unmerge", "prerm", "postrm", "cleanrm"):
		mysettings["PORTAGE_BUILDDIR"] = os.path.join(
			mysettings["PKG_TMPDIR"],
			mysettings["CATEGORY"], mysettings["PF"])
	else:
		mysettings["PORTAGE_BUILDDIR"] = os.path.join(
			mysettings["BUILD_PREFIX"],
			mysettings["CATEGORY"], mysettings["PF"])

	mysettings["HOME"] = os.path.join(mysettings["PORTAGE_BUILDDIR"], "homedir")
	mysettings["WORKDIR"] = os.path.join(mysettings["PORTAGE_BUILDDIR"], "work")
	mysettings["D"] = os.path.join(mysettings["PORTAGE_BUILDDIR"], "image") + os.sep
	mysettings["T"] = os.path.join(mysettings["PORTAGE_BUILDDIR"], "temp")

	## Prefix forward compatability
	#mysettings["ED"] = mysettings["D"]
	mysettings["ED"] = os.path.join(mysettings["PORTAGE_BUILDDIR"], "image" + mysettings["EPREFIX"]) + os.sep

	mysettings["PORTAGE_BASHRC"] = os.path.join(
		mysettings["PORTAGE_CONFIGROOT"], EBUILD_SH_ENV_FILE)
	mysettings["PM_EBUILD_HOOK_DIR"] = os.path.join(
		mysettings["PORTAGE_CONFIGROOT"], EBUILD_SH_ENV_DIR)

	#set up KV variable -- DEP SPEEDUP :: Don't waste time. Keep var persistent.
	if not eapi_exports_KV(eapi):
		# Discard KV for EAPIs that don't support it. Cache KV is restored
		# from the backupenv whenever config.reset() is called.
		mysettings.pop('KV', None)
	elif mydo != 'depend' and 'KV' not in mysettings and \
		mydo in ('compile', 'config', 'configure', 'info',
		'install', 'nofetch', 'postinst', 'postrm', 'preinst',
		'prepare', 'prerm', 'setup', 'test', 'unpack'):
<<<<<<< HEAD
		mykv,err1=ExtractKernelVersion(os.path.join(myroot, EPREFIX_LSTRIP, "usr/src/linux"))
=======
		mykv, err1 = ExtractKernelVersion(
			os.path.join(mysettings['EROOT'], "usr/src/linux"))
>>>>>>> 7f01f7f6
		if mykv:
			# Regular source tree
			mysettings["KV"]=mykv
		else:
			mysettings["KV"]=""
		mysettings.backup_changes("KV")

	# Allow color.map to control colors associated with einfo, ewarn, etc...
	mycolors = []
	for c in ("GOOD", "WARN", "BAD", "HILITE", "BRACKET"):
		mycolors.append("%s=$'%s'" % \
			(c, style_to_ansi_code(c)))
	mysettings["PORTAGE_COLORMAP"] = "\n".join(mycolors)

_doebuild_manifest_cache = None
_doebuild_broken_ebuilds = set()
_doebuild_broken_manifests = set()

def doebuild(myebuild, mydo, myroot, mysettings, debug=0, listonly=0,
	fetchonly=0, cleanup=0, dbkey=None, use_cache=1, fetchall=0, tree=None,
	mydbapi=None, vartree=None, prev_mtimes=None,
	fd_pipes=None, returnpid=False):
	"""
	Wrapper function that invokes specific ebuild phases through the spawning
	of ebuild.sh
	
	@param myebuild: name of the ebuild to invoke the phase on (CPV)
	@type myebuild: String
	@param mydo: Phase to run
	@type mydo: String
	@param myroot: $ROOT (usually '/', see man make.conf)
	@type myroot: String
	@param mysettings: Portage Configuration
	@type mysettings: instance of portage.config
	@param debug: Turns on various debug information (eg, debug for spawn)
	@type debug: Boolean
	@param listonly: Used to wrap fetch(); passed such that fetch only lists files required.
	@type listonly: Boolean
	@param fetchonly: Used to wrap fetch(); passed such that files are only fetched (no other actions)
	@type fetchonly: Boolean
	@param cleanup: Passed to prepare_build_dirs (TODO: what does it do?)
	@type cleanup: Boolean
	@param dbkey: A dict (usually keys and values from the depend phase, such as KEYWORDS, USE, etc..)
	@type dbkey: Dict or String
	@param use_cache: Enables the cache
	@type use_cache: Boolean
	@param fetchall: Used to wrap fetch(), fetches all URIs (even ones invalid due to USE conditionals)
	@type fetchall: Boolean
	@param tree: Which tree to use ('vartree','porttree','bintree', etc..), defaults to 'porttree'
	@type tree: String
	@param mydbapi: a dbapi instance to pass to various functions; this should be a portdbapi instance.
	@type mydbapi: portdbapi instance
	@param vartree: A instance of vartree; used for aux_get calls, defaults to db[myroot]['vartree']
	@type vartree: vartree instance
	@param prev_mtimes: A dict of { filename:mtime } keys used by merge() to do config_protection
	@type prev_mtimes: dictionary
	@param fd_pipes: A dict of mapping for pipes, { '0': stdin, '1': stdout }
		for example.
	@type fd_pipes: Dictionary
	@param returnpid: Return a list of process IDs for a successful spawn, or
		an integer value if spawn is unsuccessful. NOTE: This requires the
		caller clean up all returned PIDs.
	@type returnpid: Boolean
	@rtype: Boolean
	@returns:
	1. 0 for success
	2. 1 for error
	
	Most errors have an accompanying error message.
	
	listonly and fetchonly are only really necessary for operations involving 'fetch'
	prev_mtimes are only necessary for merge operations.
	Other variables may not be strictly required, many have defaults that are set inside of doebuild.
	
	"""
	
	if not tree:
		writemsg("Warning: tree not specified to doebuild\n")
		tree = "porttree"
	
	# chunked out deps for each phase, so that ebuild binary can use it 
	# to collapse targets down.
	actionmap_deps={
	"pretend"  : [],
	"setup":  ["pretend"],
	"unpack": ["setup"],
	"prepare": ["unpack"],
	"configure": ["prepare"],
	"compile":["configure"],
	"test":   ["compile"],
	"install":["test"],
	"rpm":    ["install"],
	"package":["install"],
	}
	
	if mydbapi is None:
		mydbapi = portage.db[myroot][tree].dbapi

	if vartree is None and mydo in ("merge", "qmerge", "unmerge"):
		vartree = portage.db[myroot]["vartree"]

	features = mysettings.features

	clean_phases = ("clean", "cleanrm")
	validcommands = ["help","clean","prerm","postrm","cleanrm","preinst","postinst",
	                "config", "info", "setup", "depend", "pretend",
	                "fetch", "fetchall", "digest",
	                "unpack", "prepare", "configure", "compile", "test",
	                "install", "rpm", "qmerge", "merge",
	                "package","unmerge", "manifest"]

	if mydo not in validcommands:
		validcommands.sort()
		writemsg("!!! doebuild: '%s' is not one of the following valid commands:" % mydo,
			noiselevel=-1)
		for vcount in range(len(validcommands)):
			if vcount%6 == 0:
				writemsg("\n!!! ", noiselevel=-1)
			writemsg(validcommands[vcount].ljust(11), noiselevel=-1)
		writemsg("\n", noiselevel=-1)
		return 1

	if mydo == "fetchall":
		fetchall = 1
		mydo = "fetch"

	parallel_fetchonly = mydo in ("fetch", "fetchall") and \
		"PORTAGE_PARALLEL_FETCHONLY" in mysettings

	if mydo not in clean_phases and not os.path.exists(myebuild):
		writemsg("!!! doebuild: %s not found for %s\n" % (myebuild, mydo),
			noiselevel=-1)
		return 1

	if "strict" in features and \
		"digest" not in features and \
		tree == "porttree" and \
		mydo not in ("digest", "manifest", "help") and \
		not portage._doebuild_manifest_exempt_depend:
		# Always verify the ebuild checksums before executing it.
		global _doebuild_manifest_cache, _doebuild_broken_ebuilds

		if myebuild in _doebuild_broken_ebuilds:
			return 1

		pkgdir = os.path.dirname(myebuild)
		manifest_path = os.path.join(pkgdir, "Manifest")

		# Avoid checking the same Manifest several times in a row during a
		# regen with an empty cache.
		if _doebuild_manifest_cache is None or \
			_doebuild_manifest_cache.getFullname() != manifest_path:
			_doebuild_manifest_cache = None
			if not os.path.exists(manifest_path):
				out = portage.output.EOutput()
				out.eerror(_("Manifest not found for '%s'") % (myebuild,))
				_doebuild_broken_ebuilds.add(myebuild)
				return 1
			mf = Manifest(pkgdir, mysettings["DISTDIR"])

		else:
			mf = _doebuild_manifest_cache

		try:
			mf.checkFileHashes("EBUILD", os.path.basename(myebuild))
		except KeyError:
			out = portage.output.EOutput()
			out.eerror(_("Missing digest for '%s'") % (myebuild,))
			_doebuild_broken_ebuilds.add(myebuild)
			return 1
		except FileNotFound:
			out = portage.output.EOutput()
			out.eerror(_("A file listed in the Manifest "
				"could not be found: '%s'") % (myebuild,))
			_doebuild_broken_ebuilds.add(myebuild)
			return 1
		except DigestException as e:
			out = portage.output.EOutput()
			out.eerror(_("Digest verification failed:"))
			out.eerror("%s" % e.value[0])
			out.eerror(_("Reason: %s") % e.value[1])
			out.eerror(_("Got: %s") % e.value[2])
			out.eerror(_("Expected: %s") % e.value[3])
			_doebuild_broken_ebuilds.add(myebuild)
			return 1

		if mf.getFullname() in _doebuild_broken_manifests:
			return 1

		if mf is not _doebuild_manifest_cache:

			# Make sure that all of the ebuilds are
			# actually listed in the Manifest.
			for f in os.listdir(pkgdir):
				pf = None
				if f[-7:] == '.ebuild':
					pf = f[:-7]
				if pf is not None and not mf.hasFile("EBUILD", f):
					f = os.path.join(pkgdir, f)
					if f not in _doebuild_broken_ebuilds:
						out = portage.output.EOutput()
						out.eerror(_("A file is not listed in the "
							"Manifest: '%s'") % (f,))
					_doebuild_broken_manifests.add(manifest_path)
					return 1

			# Only cache it if the above stray files test succeeds.
			_doebuild_manifest_cache = mf

	logfile=None
	builddir_lock = None
	tmpdir = None
	tmpdir_orig = None

	try:
		if mydo in ("digest", "manifest", "help"):
			# Temporarily exempt the depend phase from manifest checks, in case
			# aux_get calls trigger cache generation.
			portage._doebuild_manifest_exempt_depend += 1

		# If we don't need much space and we don't need a constant location,
		# we can temporarily override PORTAGE_TMPDIR with a random temp dir
		# so that there's no need for locking and it can be used even if the
		# user isn't in the portage group.
		if mydo in ("info",):
			tmpdir = tempfile.mkdtemp()
			tmpdir_orig = mysettings["PORTAGE_TMPDIR"]
			mysettings["PORTAGE_TMPDIR"] = tmpdir

		doebuild_environment(myebuild, mydo, myroot, mysettings, debug,
			use_cache, mydbapi)

		if mydo in clean_phases:
			return _spawn_phase(mydo, mysettings,
				fd_pipes=fd_pipes, returnpid=returnpid)

		restrict = set(mysettings.get('PORTAGE_RESTRICT', '').split())
		# get possible slot information from the deps file
		if mydo == "depend":
			writemsg("!!! DEBUG: dbkey: %s\n" % str(dbkey), 2)
			if returnpid:
				return _spawn_phase(mydo, mysettings,
					fd_pipes=fd_pipes, returnpid=returnpid)
			elif isinstance(dbkey, dict):
				mysettings["dbkey"] = ""
				pr, pw = os.pipe()
				fd_pipes = {
					0:sys.stdin.fileno(),
					1:sys.stdout.fileno(),
					2:sys.stderr.fileno(),
					9:pw}
				mypids = _spawn_phase(mydo, mysettings, returnpid=True,
					fd_pipes=fd_pipes)
				os.close(pw) # belongs exclusively to the child process now
				f = os.fdopen(pr, 'rb')
				for k, v in zip(auxdbkeys,
					(_unicode_decode(line).rstrip('\n') for line in f)):
					dbkey[k] = v
				f.close()
				retval = os.waitpid(mypids[0], 0)[1]
				portage.process.spawned_pids.remove(mypids[0])
				# If it got a signal, return the signal that was sent, but
				# shift in order to distinguish it from a return value. (just
				# like portage.process.spawn() would do).
				if retval & 0xff:
					retval = (retval & 0xff) << 8
				else:
					# Otherwise, return its exit code.
					retval = retval >> 8
				if retval == os.EX_OK and len(dbkey) != len(auxdbkeys):
					# Don't trust bash's returncode if the
					# number of lines is incorrect.
					retval = 1
				return retval
			elif dbkey:
				mysettings["dbkey"] = dbkey
			else:
				mysettings["dbkey"] = \
					os.path.join(mysettings.depcachedir, "aux_db_key_temp")

			return _spawn_phase(mydo, mysettings,
				fd_pipes=fd_pipes, returnpid=returnpid)

		# Validate dependency metadata here to ensure that ebuilds with invalid
		# data are never installed via the ebuild command. Don't bother when
		# returnpid == True since there's no need to do this every time emerge
		# executes a phase.
		if not returnpid:
			rval = _validate_deps(mysettings, myroot, mydo, mydbapi)
			if rval != os.EX_OK:
				return rval

		rval = _check_temp_dir(mysettings)
		if rval != os.EX_OK:
			return rval

		if mydo == "unmerge":
			return unmerge(mysettings["CATEGORY"],
				mysettings["PF"], myroot, mysettings, vartree=vartree)

		# Build directory creation isn't required for any of these.
		# In the fetch phase, the directory is needed only for RESTRICT=fetch
		# in order to satisfy the sane $PWD requirement (from bug #239560)
		# when pkg_nofetch is spawned.
		have_build_dirs = False
		if not parallel_fetchonly and \
			mydo not in ('digest', 'help', 'manifest') and \
			not (mydo == 'fetch' and 'fetch' not in restrict):
			mystatus = prepare_build_dirs(myroot, mysettings, cleanup)
			if mystatus:
				return mystatus
			have_build_dirs = True

			# emerge handles logging externally
			if not returnpid:
				# PORTAGE_LOG_FILE is set by the
				# above prepare_build_dirs() call.
				logfile = mysettings.get("PORTAGE_LOG_FILE")

		if have_build_dirs:
			rval = _prepare_env_file(mysettings)
			if rval != os.EX_OK:
				return rval

		if eapi_exports_replace_vars(mysettings["EAPI"]) and \
			(mydo in ("pretend", "setup") or \
			("noauto" not in features and not returnpid and \
			(mydo in actionmap_deps or mydo in ("merge", "package", "qmerge")))):
			if not vartree:
				writemsg("Warning: vartree not given to doebuild. " + \
					"Cannot set REPLACING_VERSIONS in pkg_{pretend,setup}\n")
			else:
				vardb = vartree.dbapi
				cpv = mysettings.mycpv
				cp = portage.versions.cpv_getkey(cpv)
				slot = mysettings["SLOT"]
				cpv_slot = cp + ":" + slot
				mysettings["REPLACING_VERSIONS"] = " ".join(
					set(portage.versions.cpv_getversion(match) \
						for match in vardb.match(cpv_slot) + \
						vardb.match('='+cpv)))
				mysettings.backup_changes("REPLACING_VERSIONS")

		# if any of these are being called, handle them -- running them out of
		# the sandbox -- and stop now.
		if mydo in ("config", "help", "info", "postinst",
			"preinst", "pretend", "postrm", "prerm", "setup"):
			return _spawn_phase(mydo, mysettings,
				fd_pipes=fd_pipes, logfile=logfile, returnpid=returnpid)

		mycpv = "/".join((mysettings["CATEGORY"], mysettings["PF"]))

		emerge_skip_distfiles = returnpid
		emerge_skip_digest = returnpid
		# Only try and fetch the files if we are going to need them ...
		# otherwise, if user has FEATURES=noauto and they run `ebuild clean
		# unpack compile install`, we will try and fetch 4 times :/
		need_distfiles = not emerge_skip_distfiles and \
			(mydo in ("fetch", "unpack") or \
			mydo not in ("digest", "manifest") and "noauto" not in features)
		alist = mysettings.configdict["pkg"].get("A")
		aalist = mysettings.configdict["pkg"].get("AA")
		if alist is None or aalist is None or \
			(not emerge_skip_distfiles and need_distfiles):
			# Make sure we get the correct tree in case there are overlays.
			mytree = os.path.realpath(
				os.path.dirname(os.path.dirname(mysettings["O"])))
			useflags = mysettings["PORTAGE_USE"].split()
			try:
				alist = mydbapi.getFetchMap(mycpv, useflags=useflags,
					mytree=mytree)
				aalist = mydbapi.getFetchMap(mycpv, mytree=mytree)
			except InvalidDependString as e:
				writemsg("!!! %s\n" % str(e), noiselevel=-1)
				writemsg(_("!!! Invalid SRC_URI for '%s'.\n") % mycpv,
					noiselevel=-1)
				del e
				return 1
			mysettings.configdict["pkg"]["A"] = " ".join(alist)
			mysettings.configdict["pkg"]["AA"] = " ".join(aalist)

			if not emerge_skip_distfiles and need_distfiles:
				if "mirror" in features or fetchall:
					fetchme = aalist
				else:
					fetchme = alist
				if not fetch(fetchme, mysettings, listonly=listonly,
					fetchonly=fetchonly):
					return 1

		else:
			alist = set(alist.split())
			aalist = set(aalist.split())

		if mydo == "fetch":
			# Files are already checked inside fetch(),
			# so do not check them again.
			checkme = []
		else:
			checkme = alist

		if mydo == "fetch" and listonly:
			return 0

		try:
			if mydo == "manifest":
				return not digestgen(mysettings=mysettings, myportdb=mydbapi)
			elif mydo == "digest":
				return not digestgen(mysettings=mysettings, myportdb=mydbapi)
			elif mydo != 'fetch' and not emerge_skip_digest and \
				"digest" in mysettings.features:
				# Don't do this when called by emerge or when called just
				# for fetch (especially parallel-fetch) since it's not needed
				# and it can interfere with parallel tasks.
				digestgen(mysettings=mysettings, myportdb=mydbapi)
		except PermissionDenied as e:
			writemsg(_("!!! Permission Denied: %s\n") % (e,), noiselevel=-1)
			if mydo in ("digest", "manifest"):
				return 1

		# See above comment about fetching only when needed
		if not emerge_skip_distfiles and \
			not digestcheck(checkme, mysettings, "strict" in features):
			return 1

		if mydo == "fetch":
			return 0

		# remove PORTAGE_ACTUAL_DISTDIR once cvs/svn is supported via SRC_URI
		if (mydo != "setup" and "noauto" not in features) or mydo == "unpack":
			_prepare_fake_distdir(mysettings, alist)

		#initial dep checks complete; time to process main commands
		actionmap = _spawn_actionmap(mysettings)

		# merge the deps in so we have again a 'full' actionmap
		# be glad when this can die.
		for x in actionmap:
			if len(actionmap_deps.get(x, [])):
				actionmap[x]["dep"] = ' '.join(actionmap_deps[x])

		if mydo in actionmap:
			if mydo == "package":
				# Make sure the package directory exists before executing
				# this phase. This can raise PermissionDenied if
				# the current user doesn't have write access to $PKGDIR.
				if hasattr(portage, 'db'):
					bintree = portage.db[mysettings["ROOT"]]["bintree"]
					bintree._ensure_dir(os.path.join(
						bintree.pkgdir, mysettings["CATEGORY"]))
				else:
					parent_dir = os.path.join(mysettings["PKGDIR"],
						mysettings["CATEGORY"])
					portage.util.ensure_dirs(parent_dir)
					if not os.access(parent_dir, os.W_OK):
						raise PermissionDenied(
							"access('%s', os.W_OK)" % parent_dir)
			retval = spawnebuild(mydo,
				actionmap, mysettings, debug, logfile=logfile,
				fd_pipes=fd_pipes, returnpid=returnpid)
		elif mydo=="qmerge":
			# check to ensure install was run.  this *only* pops up when users
			# forget it and are using ebuild
			if not os.path.exists(
				os.path.join(mysettings["PORTAGE_BUILDDIR"], ".installed")):
				writemsg(_("!!! mydo=qmerge, but the install phase has not been run\n"),
					noiselevel=-1)
				return 1
			# qmerge is a special phase that implies noclean.
			if "noclean" not in mysettings.features:
				mysettings.features.add("noclean")
			#qmerge is specifically not supposed to do a runtime dep check
			retval = merge(
				mysettings["CATEGORY"], mysettings["PF"], mysettings["D"],
				os.path.join(mysettings["PORTAGE_BUILDDIR"], "build-info"),
				myroot, mysettings, myebuild=mysettings["EBUILD"], mytree=tree,
				mydbapi=mydbapi, vartree=vartree, prev_mtimes=prev_mtimes)
		elif mydo=="merge":
			retval = spawnebuild("install", actionmap, mysettings, debug,
				alwaysdep=1, logfile=logfile, fd_pipes=fd_pipes,
				returnpid=returnpid)
			if retval != os.EX_OK:
				# The merge phase handles this already.  Callers don't know how
				# far this function got, so we have to call elog_process() here
				# so that it's only called once.
				elog_process(mysettings.mycpv, mysettings)
			if retval == os.EX_OK:
				retval = merge(mysettings["CATEGORY"], mysettings["PF"],
					mysettings["D"], os.path.join(mysettings["PORTAGE_BUILDDIR"],
					"build-info"), myroot, mysettings,
					myebuild=mysettings["EBUILD"], mytree=tree, mydbapi=mydbapi,
					vartree=vartree, prev_mtimes=prev_mtimes)
		else:
			writemsg_stdout(_("!!! Unknown mydo: %s\n") % mydo, noiselevel=-1)
			return 1

		return retval

	finally:

		if tmpdir:
			mysettings["PORTAGE_TMPDIR"] = tmpdir_orig
			shutil.rmtree(tmpdir)
		if builddir_lock:
			portage.locks.unlockdir(builddir_lock)

		mysettings.pop("REPLACING_VERSIONS", None)

		# Make sure that DISTDIR is restored to it's normal value before we return!
		if "PORTAGE_ACTUAL_DISTDIR" in mysettings:
			mysettings["DISTDIR"] = mysettings["PORTAGE_ACTUAL_DISTDIR"]
			del mysettings["PORTAGE_ACTUAL_DISTDIR"]

		if logfile and not returnpid:
			try:
				if os.stat(logfile).st_size == 0:
					os.unlink(logfile)
			except OSError:
				pass

		if mydo in ("digest", "manifest", "help"):
			# If necessary, depend phase has been triggered by aux_get calls
			# and the exemption is no longer needed.
			portage._doebuild_manifest_exempt_depend -= 1

def _check_temp_dir(settings):
	if "PORTAGE_TMPDIR" not in settings or \
		not os.path.isdir(settings["PORTAGE_TMPDIR"]):
		writemsg(_("The directory specified in your "
			"PORTAGE_TMPDIR variable, '%s',\n"
			"does not exist.  Please create this directory or "
			"correct your PORTAGE_TMPDIR setting.\n") % \
			settings.get("PORTAGE_TMPDIR", ""), noiselevel=-1)
		return 1

	# as some people use a separate PORTAGE_TMPDIR mount
	# we prefer that as the checks below would otherwise be pointless
	# for those people.
	if os.path.exists(os.path.join(settings["PORTAGE_TMPDIR"], "portage")):
		checkdir = os.path.join(settings["PORTAGE_TMPDIR"], "portage")
	else:
		checkdir = settings["PORTAGE_TMPDIR"]

	if not os.access(checkdir, os.W_OK):
		writemsg(_("%s is not writable.\n"
			"Likely cause is that you've mounted it as readonly.\n") % checkdir,
			noiselevel=-1)
		return 1

	else:
		fd = tempfile.NamedTemporaryFile(prefix="exectest-", dir=checkdir)
		os.chmod(fd.name, 0o755)
		if not os.access(fd.name, os.X_OK):
			writemsg(_("Can not execute files in %s\n"
				"Likely cause is that you've mounted it with one of the\n"
				"following mount options: 'noexec', 'user', 'users'\n\n"
				"Please make sure that portage can execute files in this directory.\n") % checkdir,
				noiselevel=-1)
			return 1

	return os.EX_OK

def _prepare_env_file(settings):
	"""
	Extract environment.bz2 if it exists, but only if the destination
	environment file doesn't already exist. There are lots of possible
	states when doebuild() calls this function, and we want to avoid
	clobbering an existing environment file.
	"""

	task_scheduler = TaskScheduler()
	env_extractor = BinpkgEnvExtractor(background=False,
		scheduler=task_scheduler.sched_iface, settings=settings)

	if env_extractor.dest_env_exists():
		# There are lots of possible states when doebuild()
		# calls this function, and we want to avoid
		# clobbering an existing environment file.
		return os.EX_OK

	if not env_extractor.saved_env_exists():
		# If the environment.bz2 doesn't exist, then ebuild.sh will
		# source the ebuild as a fallback.
		return os.EX_OK

	task_scheduler.add(env_extractor)
	task_scheduler.run()
	return env_extractor.returncode

def _prepare_fake_distdir(settings, alist):
	orig_distdir = settings["DISTDIR"]
	settings["PORTAGE_ACTUAL_DISTDIR"] = orig_distdir
	edpath = settings["DISTDIR"] = \
		os.path.join(settings["PORTAGE_BUILDDIR"], "distdir")
	portage.util.ensure_dirs(edpath, gid=portage_gid, mode=0o755)

	# Remove any unexpected files or directories.
	for x in os.listdir(edpath):
		symlink_path = os.path.join(edpath, x)
		st = os.lstat(symlink_path)
		if x in alist and stat.S_ISLNK(st.st_mode):
			continue
		if stat.S_ISDIR(st.st_mode):
			shutil.rmtree(symlink_path)
		else:
			os.unlink(symlink_path)

	# Check for existing symlinks and recreate if necessary.
	for x in alist:
		symlink_path = os.path.join(edpath, x)
		target = os.path.join(orig_distdir, x)
		try:
			link_target = os.readlink(symlink_path)
		except OSError:
			os.symlink(target, symlink_path)
		else:
			if link_target != target:
				os.unlink(symlink_path)
				os.symlink(target, symlink_path)

def _spawn_actionmap(settings):
	features = settings.features
	restrict = settings["PORTAGE_RESTRICT"].split()
	nosandbox = (("userpriv" in features) and \
		("usersandbox" not in features) and \
		"userpriv" not in restrict and \
		"nouserpriv" not in restrict)
	if nosandbox and ("userpriv" not in features or \
		"userpriv" in restrict or \
		"nouserpriv" in restrict):
		nosandbox = ("sandbox" not in features and \
			"usersandbox" not in features)

	if not portage.process.sandbox_capable:
		nosandbox = True

	sesandbox = settings.selinux_enabled() and \
		"sesandbox" in features

	droppriv = "userpriv" in features and \
		"userpriv" not in restrict and \
		secpass >= 2

	fakeroot = "fakeroot" in features

	portage_bin_path = settings["PORTAGE_BIN_PATH"]
	ebuild_sh_binary = os.path.join(portage_bin_path,
		os.path.basename(EBUILD_SH_BINARY))
	misc_sh_binary = os.path.join(portage_bin_path,
		os.path.basename(MISC_SH_BINARY))
	ebuild_sh = _shell_quote(ebuild_sh_binary) + " %s"
	misc_sh = _shell_quote(misc_sh_binary) + " dyn_%s"

	# args are for the to spawn function
	actionmap = {
"pretend":  {"cmd":ebuild_sh, "args":{"droppriv":0,        "free":1,         "sesandbox":0,         "fakeroot":0}},
"setup":    {"cmd":ebuild_sh, "args":{"droppriv":0,        "free":1,         "sesandbox":0,         "fakeroot":0}},
"unpack":   {"cmd":ebuild_sh, "args":{"droppriv":droppriv, "free":0,         "sesandbox":sesandbox, "fakeroot":0}},
"prepare":  {"cmd":ebuild_sh, "args":{"droppriv":droppriv, "free":0,         "sesandbox":sesandbox, "fakeroot":0}},
"configure":{"cmd":ebuild_sh, "args":{"droppriv":droppriv, "free":nosandbox, "sesandbox":sesandbox, "fakeroot":0}},
"compile":  {"cmd":ebuild_sh, "args":{"droppriv":droppriv, "free":nosandbox, "sesandbox":sesandbox, "fakeroot":0}},
"test":     {"cmd":ebuild_sh, "args":{"droppriv":droppriv, "free":nosandbox, "sesandbox":sesandbox, "fakeroot":0}},
"install":  {"cmd":ebuild_sh, "args":{"droppriv":0,        "free":0,         "sesandbox":sesandbox, "fakeroot":fakeroot}},
"rpm":      {"cmd":misc_sh,   "args":{"droppriv":0,        "free":0,         "sesandbox":0,         "fakeroot":fakeroot}},
"package":  {"cmd":misc_sh,   "args":{"droppriv":0,        "free":0,         "sesandbox":0,         "fakeroot":fakeroot}},
		}

	return actionmap

def _validate_deps(mysettings, myroot, mydo, mydbapi):

	invalid_dep_exempt_phases = \
		set(["clean", "cleanrm", "help", "prerm", "postrm"])
	dep_keys = ["DEPEND", "RDEPEND", "PDEPEND"]
	misc_keys = ["LICENSE", "PROPERTIES", "PROVIDE", "RESTRICT", "SRC_URI"]
	other_keys = ["SLOT", "EAPI"]
	all_keys = dep_keys + misc_keys + other_keys
	metadata = dict(zip(all_keys,
		mydbapi.aux_get(mysettings.mycpv, all_keys)))

	class FakeTree(object):
		def __init__(self, mydb):
			self.dbapi = mydb
	dep_check_trees = {myroot:{}}
	dep_check_trees[myroot]["porttree"] = \
		FakeTree(fakedbapi(settings=mysettings))

	msgs = []
	for dep_type in dep_keys:
		mycheck = dep_check(metadata[dep_type], None, mysettings,
			myuse="all", myroot=myroot, trees=dep_check_trees)
		if not mycheck[0]:
			msgs.append("  %s: %s\n    %s\n" % (
				dep_type, metadata[dep_type], mycheck[1]))

	eapi = metadata["EAPI"]
	for k in misc_keys:
		try:
			use_reduce(metadata[k], matchall=True, is_src_uri=(k=="SRC_URI"), \
				allow_src_uri_file_renames=eapi_has_src_uri_arrows(eapi))
		except InvalidDependString as e:
			msgs.append("  %s: %s\n    %s\n" % (
				k, metadata[k], str(e)))

	if not metadata["SLOT"]:
		msgs.append(_("  SLOT is undefined\n"))

	if msgs:
		portage.util.writemsg_level(_("Error(s) in metadata for '%s':\n") % \
			(mysettings.mycpv,), level=logging.ERROR, noiselevel=-1)
		for x in msgs:
			portage.util.writemsg_level(x,
				level=logging.ERROR, noiselevel=-1)
		if mydo not in invalid_dep_exempt_phases:
			return 1

	return os.EX_OK

# XXX This would be to replace getstatusoutput completely.
# XXX Issue: cannot block execution. Deadlock condition.
def spawn(mystring, mysettings, debug=0, free=0, droppriv=0, sesandbox=0, fakeroot=0, **keywords):
	"""
	Spawn a subprocess with extra portage-specific options.
	Optiosn include:

	Sandbox: Sandbox means the spawned process will be limited in its ability t
	read and write files (normally this means it is restricted to ${D}/)
	SElinux Sandbox: Enables sandboxing on SElinux
	Reduced Privileges: Drops privilages such that the process runs as portage:portage
	instead of as root.

	Notes: os.system cannot be used because it messes with signal handling.  Instead we
	use the portage.process spawn* family of functions.

	This function waits for the process to terminate.

	@param mystring: Command to run
	@type mystring: String
	@param mysettings: Either a Dict of Key,Value pairs or an instance of portage.config
	@type mysettings: Dictionary or config instance
	@param debug: Ignored
	@type debug: Boolean
	@param free: Enable sandboxing for this process
	@type free: Boolean
	@param droppriv: Drop to portage:portage when running this command
	@type droppriv: Boolean
	@param sesandbox: Enable SELinux Sandboxing (toggles a context switch)
	@type sesandbox: Boolean
	@param fakeroot: Run this command with faked root privileges
	@type fakeroot: Boolean
	@param keywords: Extra options encoded as a dict, to be passed to spawn
	@type keywords: Dictionary
	@rtype: Integer
	@returns:
	1. The return code of the spawned process.
	"""

	check_config_instance(mysettings)

	fd_pipes = keywords.get("fd_pipes")
	if fd_pipes is None:
		fd_pipes = {
			0:sys.stdin.fileno(),
			1:sys.stdout.fileno(),
			2:sys.stderr.fileno(),
		}
	# In some cases the above print statements don't flush stdout, so
	# it needs to be flushed before allowing a child process to use it
	# so that output always shows in the correct order.
	stdout_filenos = (sys.stdout.fileno(), sys.stderr.fileno())
	for fd in fd_pipes.values():
		if fd in stdout_filenos:
			sys.stdout.flush()
			sys.stderr.flush()
			break

	features = mysettings.features
	# TODO: Enable fakeroot to be used together with droppriv.  The
	# fake ownership/permissions will have to be converted to real
	# permissions in the merge phase.
	fakeroot = fakeroot and uid != 0 and portage.process.fakeroot_capable
	if droppriv and not uid and portage_gid and portage_uid:
		keywords.update({"uid":portage_uid,"gid":portage_gid,
			"groups":userpriv_groups,"umask":0o02})
	if not free:
		free=((droppriv and "usersandbox" not in features) or \
			(not droppriv and "sandbox" not in features and \
			"usersandbox" not in features and not fakeroot))

	if not free and not (fakeroot or portage.process.sandbox_capable):
		free = True

	if mysettings.mycpv is not None:
		keywords["opt_name"] = "[%s]" % mysettings.mycpv
	else:
		keywords["opt_name"] = "[%s/%s]" % \
			(mysettings.get("CATEGORY",""), mysettings.get("PF",""))

	if free or "SANDBOX_ACTIVE" in os.environ:
		keywords["opt_name"] += " bash"
		spawn_func = portage.process.spawn_bash
	elif fakeroot:
		keywords["opt_name"] += " fakeroot"
		keywords["fakeroot_state"] = os.path.join(mysettings["T"], "fakeroot.state")
		spawn_func = portage.process.spawn_fakeroot
	else:
		keywords["opt_name"] += " sandbox"
		spawn_func = portage.process.spawn_sandbox

	if sesandbox:
		spawn_func = selinux.spawn_wrapper(spawn_func,
			mysettings["PORTAGE_SANDBOX_T"])

	if keywords.get("returnpid"):
		return spawn_func(mystring, env=mysettings.environ(), **keywords)

	sched = TaskScheduler()
	proc = EbuildSpawnProcess(
		background=False, args=mystring,
		scheduler=sched.sched_iface, spawn_func=spawn_func,
		settings=mysettings, **keywords)

	sched.add(proc)
	sched.run()

	return proc.returncode

# parse actionmap to spawn ebuild with the appropriate args
def spawnebuild(mydo, actionmap, mysettings, debug, alwaysdep=0,
	logfile=None, fd_pipes=None, returnpid=False):
	if not returnpid and \
		(alwaysdep or "noauto" not in mysettings.features):
		# process dependency first
		if "dep" in actionmap[mydo]:
			retval = spawnebuild(actionmap[mydo]["dep"], actionmap,
				mysettings, debug, alwaysdep=alwaysdep, logfile=logfile,
				fd_pipes=fd_pipes, returnpid=returnpid)
			if retval:
				return retval

	eapi = mysettings["EAPI"]

	if mydo in ("configure", "prepare") and not eapi_has_src_prepare_and_src_configure(eapi):
		return os.EX_OK

	if mydo == "pretend" and not eapi_has_pkg_pretend(eapi):
		return os.EX_OK

	return _spawn_phase(mydo, mysettings,
		actionmap=actionmap, logfile=logfile,
		fd_pipes=fd_pipes, returnpid=returnpid)

_post_phase_cmds = {

	"install" : [
		"install_qa_check",
		"install_symlink_html_docs"],

	"preinst" : [
		"preinst_aix",
		"preinst_bsdflags",
		"preinst_sfperms",
		"preinst_selinux_labels",
		"preinst_suid_scan",
		"preinst_mask"],

	"postinst" : [
		"postinst_aix",
		"postinst_bsdflags"]
}

def _post_phase_userpriv_perms(mysettings):
	if "userpriv" in mysettings.features and secpass >= 2:
		""" Privileged phases may have left files that need to be made
		writable to a less privileged user."""
		apply_recursive_permissions(mysettings["T"],
			uid=portage_uid, gid=portage_gid, dirmode=0o70, dirmask=0,
			filemode=0o60, filemask=0)

def _check_build_log(mysettings, out=None):
	"""
	Search the content of $PORTAGE_LOG_FILE if it exists
	and generate the following QA Notices when appropriate:

	  * Automake "maintainer mode"
	  * command not found
	  * Unrecognized configure options
	"""
	logfile = mysettings.get("PORTAGE_LOG_FILE")
	if logfile is None:
		return
	try:
		f = open(_unicode_encode(logfile, encoding=_encodings['fs'],
			errors='strict'), mode='rb')
	except EnvironmentError:
		return

	if logfile.endswith('.gz'):
		f =  gzip.GzipFile(filename='', mode='rb', fileobj=f)

	am_maintainer_mode = []
	bash_command_not_found = []
	bash_command_not_found_re = re.compile(
		r'(.*): line (\d*): (.*): command not found$')
	command_not_found_exclude_re = re.compile(r'/configure: line ')
	helper_missing_file = []
	helper_missing_file_re = re.compile(
		r'^!!! (do|new).*: .* does not exist$')

	configure_opts_warn = []
	configure_opts_warn_re = re.compile(
		r'^configure: WARNING: [Uu]nrecognized options: ')

	# Exclude output from dev-libs/yaz-3.0.47 which looks like this:
	#
	#Configuration:
	#  Automake:                   ${SHELL} /var/tmp/portage/dev-libs/yaz-3.0.47/work/yaz-3.0.47/config/missing --run automake-1.10
	am_maintainer_mode_re = re.compile(r'/missing --run ')
	am_maintainer_mode_exclude_re = \
		re.compile(r'(/missing --run (autoheader|makeinfo)|^\s*Automake:\s)')

	make_jobserver_re = \
		re.compile(r'g?make\[\d+\]: warning: jobserver unavailable:')
	make_jobserver = []

	try:
		for line in f:
			line = _unicode_decode(line)
			if am_maintainer_mode_re.search(line) is not None and \
				am_maintainer_mode_exclude_re.search(line) is None:
				am_maintainer_mode.append(line.rstrip("\n"))

			if bash_command_not_found_re.match(line) is not None and \
				command_not_found_exclude_re.search(line) is None:
				bash_command_not_found.append(line.rstrip("\n"))

			if helper_missing_file_re.match(line) is not None:
				helper_missing_file.append(line.rstrip("\n"))

			if configure_opts_warn_re.match(line) is not None:
				configure_opts_warn.append(line.rstrip("\n"))

			if make_jobserver_re.match(line) is not None:
				make_jobserver.append(line.rstrip("\n"))

	finally:
		f.close()

	def _eqawarn(lines):
		for line in lines:
			eqawarn(line, phase="install", key=mysettings.mycpv, out=out)
	wrap_width = 70

	if am_maintainer_mode:
		msg = [_("QA Notice: Automake \"maintainer mode\" detected:")]
		msg.append("")
		msg.extend("\t" + line for line in am_maintainer_mode)
		msg.append("")
		msg.extend(wrap(_(
			"If you patch Makefile.am, "
			"configure.in,  or configure.ac then you "
			"should use autotools.eclass and "
			"eautomake or eautoreconf. Exceptions "
			"are limited to system packages "
			"for which it is impossible to run "
			"autotools during stage building. "
			"See http://www.gentoo.org/p"
			"roj/en/qa/autofailure.xml for more information."),
			wrap_width))
		_eqawarn(msg)

	if bash_command_not_found:
		msg = [_("QA Notice: command not found:")]
		msg.append("")
		msg.extend("\t" + line for line in bash_command_not_found)
		_eqawarn(msg)

	if helper_missing_file:
		msg = [_("QA Notice: file does not exist:")]
		msg.append("")
		msg.extend("\t" + line[4:] for line in helper_missing_file)
		_eqawarn(msg)

	if configure_opts_warn:
		msg = [_("QA Notice: Unrecognized configure options:")]
		msg.append("")
		msg.extend("\t" + line for line in configure_opts_warn)
		_eqawarn(msg)

	if make_jobserver:
		msg = [_("QA Notice: make jobserver unavailable:")]
		msg.append("")
		msg.extend("\t" + line for line in make_jobserver)
		_eqawarn(msg)

def _post_src_install_chost_fix(settings):
	"""
	It's possible that the ebuild has changed the
	CHOST variable, so revert it to the initial
	setting.
	"""
	if settings.get('CATEGORY') == 'virtual':
		return

	chost = settings.get('CHOST')
	if chost:
		write_atomic(os.path.join(settings['PORTAGE_BUILDDIR'],
			'build-info', 'CHOST'), chost + '\n')

_vdb_use_conditional_keys = ('DEPEND', 'LICENSE', 'PDEPEND',
	'PROPERTIES', 'PROVIDE', 'RDEPEND', 'RESTRICT',)
_vdb_use_conditional_atoms = frozenset(['DEPEND', 'PDEPEND', 'RDEPEND'])

def _post_src_install_uid_fix(mysettings, out):
	"""
	Files in $D with user and group bits that match the "portage"
	user or group are automatically mapped to PORTAGE_INST_UID and
	PORTAGE_INST_GID if necessary. The chown system call may clear
	S_ISUID and S_ISGID bits, so those bits are restored if
	necessary.
	"""

	os = _os_merge

	inst_uid = int(mysettings["PORTAGE_INST_UID"])
	inst_gid = int(mysettings["PORTAGE_INST_GID"])

	if bsd_chflags:
		# Temporarily remove all of the flags in order to avoid EPERM errors.
		os.system("mtree -c -p %s -k flags > %s" % \
			(_shell_quote(mysettings["D"]),
			_shell_quote(os.path.join(mysettings["T"], "bsdflags.mtree"))))
		os.system("chflags -R noschg,nouchg,nosappnd,nouappnd %s" % \
			(_shell_quote(mysettings["D"]),))
		os.system("chflags -R nosunlnk,nouunlnk %s 2>/dev/null" % \
			(_shell_quote(mysettings["D"]),))

	destdir = mysettings["D"]
	unicode_errors = []

	while True:

		unicode_error = False
		size = 0
		counted_inodes = set()
		fixlafiles_announced = False
		fixlafiles = "fixlafiles" in mysettings.features

		for parent, dirs, files in os.walk(destdir):
			try:
				parent = _unicode_decode(parent,
					encoding=_encodings['merge'], errors='strict')
			except UnicodeDecodeError:
				new_parent = _unicode_decode(parent,
					encoding=_encodings['merge'], errors='replace')
				new_parent = _unicode_encode(new_parent,
					encoding=_encodings['merge'], errors='backslashreplace')
				new_parent = _unicode_decode(new_parent,
					encoding=_encodings['merge'], errors='replace')
				os.rename(parent, new_parent)
				unicode_error = True
				unicode_errors.append(new_parent[len(destdir):])
				break

			for fname in chain(dirs, files):
				try:
					fname = _unicode_decode(fname,
						encoding=_encodings['merge'], errors='strict')
				except UnicodeDecodeError:
					fpath = _os.path.join(
						parent.encode(_encodings['merge']), fname)
					new_fname = _unicode_decode(fname,
						encoding=_encodings['merge'], errors='replace')
					new_fname = _unicode_encode(new_fname,
						encoding=_encodings['merge'], errors='backslashreplace')
					new_fname = _unicode_decode(new_fname,
						encoding=_encodings['merge'], errors='replace')
					new_fpath = os.path.join(parent, new_fname)
					os.rename(fpath, new_fpath)
					unicode_error = True
					unicode_errors.append(new_fpath[len(destdir):])
					fname = new_fname
					fpath = new_fpath
				else:
					fpath = os.path.join(parent, fname)

				if fixlafiles and \
					fname.endswith(".la") and os.path.isfile(fpath):
					f = open(_unicode_encode(fpath,
						encoding=_encodings['merge'], errors='strict'),
						mode='rb')
					contents = f.read()
					f.close()
					try:
						needs_update, new_contents = rewrite_lafile(contents)
					except portage.exception.InvalidData as e:
						needs_update = False
						if not fixlafiles_announced:
							fixlafiles_announced = True
							writemsg("Fixing .la files\n", fd=out)
						msg = "   %s is not a valid libtool archive, skipping\n" % fpath[len(destdir):]
						qa_msg = "QA Notice: invalid .la file found: %s, %s" % (fpath[len(destdir):], e)
						writemsg(msg, fd=out)
						eqawarn(qa_msg, key=mysettings.mycpv, out=out)
					if needs_update:
						if not fixlafiles_announced:
							fixlafiles_announced = True
							writemsg("Fixing .la files\n", fd=out)
						writemsg("   %s\n" % fpath[len(destdir):], fd=out)
						f = open(_unicode_encode(fpath,
							encoding=_encodings['merge'], errors='strict'),
							mode='wb')
						f.write(new_contents)
						f.close()

				mystat = os.lstat(fpath)
				if stat.S_ISREG(mystat.st_mode) and \
					mystat.st_ino not in counted_inodes:
					counted_inodes.add(mystat.st_ino)
					size += mystat.st_size
				if mystat.st_uid != portage_uid and \
					mystat.st_gid != portage_gid:
					continue
				myuid = -1
				mygid = -1
				if mystat.st_uid == portage_uid:
					myuid = inst_uid
				if mystat.st_gid == portage_gid:
					mygid = inst_gid
				apply_secpass_permissions(
					_unicode_encode(fpath, encoding=_encodings['merge']),
					uid=myuid, gid=mygid,
					mode=mystat.st_mode, stat_cached=mystat,
					follow_links=False)

			if unicode_error:
				break

		if not unicode_error:
			break

	if unicode_errors:
		for l in _merge_unicode_error(unicode_errors):
			eerror(l, phase='install', key=mysettings.mycpv, out=out)

	build_info_dir = os.path.join(mysettings['PORTAGE_BUILDDIR'],
		'build-info')

	codecs.open(_unicode_encode(os.path.join(build_info_dir,
		'SIZE'), encoding=_encodings['fs'], errors='strict'),
		'w', encoding=_encodings['repo.content'],
		errors='strict').write(str(size) + '\n')

	codecs.open(_unicode_encode(os.path.join(build_info_dir,
		'BUILD_TIME'), encoding=_encodings['fs'], errors='strict'),
		'w', encoding=_encodings['repo.content'],
		errors='strict').write(str(int(time.time())) + '\n')

	use = frozenset(mysettings['PORTAGE_USE'].split())
	for k in _vdb_use_conditional_keys:
		v = mysettings.configdict['pkg'].get(k)
		if v is None:
			continue
		v = use_reduce(v, uselist=use)
		v = paren_enclose(v)
		if not v:
			continue
		if v in _vdb_use_conditional_atoms:
			v_split = []
			for x in v.split():
				try:
					x = Atom(x)
				except InvalidAtom:
					v_split.append(x)
				else:
					v_split.append(str(x.evaluate_conditionals(use)))
			v = ' '.join(v_split)
		codecs.open(_unicode_encode(os.path.join(build_info_dir,
			k), encoding=_encodings['fs'], errors='strict'),
			mode='w', encoding=_encodings['repo.content'],
			errors='strict').write(v + '\n')

	if bsd_chflags:
		# Restore all of the flags saved above.
		os.system("mtree -e -p %s -U -k flags < %s > /dev/null" % \
			(_shell_quote(mysettings["D"]),
			_shell_quote(os.path.join(mysettings["T"], "bsdflags.mtree"))))

def _merge_unicode_error(errors):
	lines = []

	msg = _("This package installs one or more file names containing "
		"characters that do not match your current locale "
		"settings. The current setting for filesystem encoding is '%s'.") \
		% _encodings['merge']
	lines.extend(wrap(msg, 72))

	lines.append("")
	errors.sort()
	lines.extend("\t" + x for x in errors)
	lines.append("")

	if _encodings['merge'].lower().replace('_', '').replace('-', '') != 'utf8':
		msg = _("For best results, UTF-8 encoding is recommended. See "
			"the Gentoo Linux Localization Guide for instructions "
			"about how to configure your locale for UTF-8 encoding:")
		lines.extend(wrap(msg, 72))
		lines.append("")
		lines.append("\t" + \
			"http://www.gentoo.org/doc/en/guide-localization.xml")
		lines.append("")

	return lines<|MERGE_RESOLUTION|>--- conflicted
+++ resolved
@@ -291,12 +291,8 @@
 		mydo in ('compile', 'config', 'configure', 'info',
 		'install', 'nofetch', 'postinst', 'postrm', 'preinst',
 		'prepare', 'prerm', 'setup', 'test', 'unpack'):
-<<<<<<< HEAD
-		mykv,err1=ExtractKernelVersion(os.path.join(myroot, EPREFIX_LSTRIP, "usr/src/linux"))
-=======
 		mykv, err1 = ExtractKernelVersion(
 			os.path.join(mysettings['EROOT'], "usr/src/linux"))
->>>>>>> 7f01f7f6
 		if mykv:
 			# Regular source tree
 			mysettings["KV"]=mykv

# Copyright 2010 Gentoo Foundation
# Distributed under the terms of the GNU General Public License v2

__all__ = ['prepare_build_dirs']

import errno
import gzip
import shutil
import stat
import time

from portage import os, _encodings, _unicode_encode, _unicode_decode
from portage.data import portage_gid, portage_uid, secpass
from portage.exception import DirectoryNotFound, FileNotFound, \
	OperationNotPermitted, PermissionDenied, PortageException
from portage.localization import _
from portage.output import colorize
from portage.util import apply_recursive_permissions, \
	apply_secpass_permissions, ensure_dirs, writemsg
from portage.const import EPREFIX

def prepare_build_dirs(myroot=None, settings=None, cleanup=False):
	"""
	The myroot parameter is ignored.
	"""
	myroot = None

	if settings is None:
		raise TypeError("settings argument is required")

	mysettings = settings
	clean_dirs = [mysettings["HOME"]]

	# We enable cleanup when we want to make sure old cruft (such as the old
	# environment) doesn't interfere with the current phase.
	if cleanup and 'keeptemp' not in mysettings.features:
		clean_dirs.append(mysettings["T"])

	for clean_dir in clean_dirs:
		try:
			shutil.rmtree(clean_dir)
		except OSError as oe:
			if errno.ENOENT == oe.errno:
				pass
			elif errno.EPERM == oe.errno:
				writemsg("%s\n" % oe, noiselevel=-1)
				writemsg(_("Operation Not Permitted: rmtree('%s')\n") % \
					clean_dir, noiselevel=-1)
				return 1
			else:
				raise

	def makedirs(dir_path):
		try:
			os.makedirs(dir_path)
		except OSError as oe:
			if errno.EEXIST == oe.errno:
				pass
			elif errno.EPERM == oe.errno:
				writemsg("%s\n" % oe, noiselevel=-1)
				writemsg(_("Operation Not Permitted: makedirs('%s')\n") % \
					dir_path, noiselevel=-1)
				return False
			else:
				raise
		return True

	mysettings["PKG_LOGDIR"] = os.path.join(mysettings["T"], "logging")

	mydirs = [os.path.dirname(mysettings["PORTAGE_BUILDDIR"])]
	mydirs.append(os.path.dirname(mydirs[-1]))

	try:
		for mydir in mydirs:
			ensure_dirs(mydir)
			try:
				apply_secpass_permissions(mydir,
					gid=portage_gid, uid=portage_uid, mode=0o70, mask=0)
			except PortageException:
				if not os.path.isdir(mydir):
					raise
		for dir_key in ("PORTAGE_BUILDDIR", "HOME", "PKG_LOGDIR", "T"):
			"""These directories don't necessarily need to be group writable.
			However, the setup phase is commonly run as a privileged user prior
			to the other phases being run by an unprivileged user.  Currently,
			we use the portage group to ensure that the unprivleged user still
			has write access to these directories in any case."""
			ensure_dirs(mysettings[dir_key], mode=0o775)
			apply_secpass_permissions(mysettings[dir_key],
				uid=portage_uid, gid=portage_gid)
	except PermissionDenied as e:
		writemsg(_("Permission Denied: %s\n") % str(e), noiselevel=-1)
		return 1
	except OperationNotPermitted as e:
		writemsg(_("Operation Not Permitted: %s\n") % str(e), noiselevel=-1)
		return 1
	except FileNotFound as e:
		writemsg(_("File Not Found: '%s'\n") % str(e), noiselevel=-1)
		return 1

	# Reset state for things like noauto and keepwork in FEATURES.
	for x in ('.die_hooks',):
		try:
			os.unlink(os.path.join(mysettings['PORTAGE_BUILDDIR'], x))
		except OSError:
			pass

	_prepare_workdir(mysettings)
	if mysettings.get("EBUILD_PHASE") not in ("info", "fetch", "pretend"):
		# Avoid spurious permissions adjustments when fetching with
		# a temporary PORTAGE_TMPDIR setting (for fetchonly).
		_prepare_features_dirs(mysettings)

def _adjust_perms_msg(settings, msg):

	def write(msg):
		writemsg(msg, noiselevel=-1)

	background = settings.get("PORTAGE_BACKGROUND") == "1"
	log_path = settings.get("PORTAGE_LOG_FILE")
	log_file = None

	if background and log_path is not None:
		try:
			log_file = open(_unicode_encode(log_path,
				encoding=_encodings['fs'], errors='strict'), mode='ab')
		except IOError:
			def write(msg):
				pass
		else:
			if log_path.endswith('.gz'):
				log_file =  gzip.GzipFile(filename='',
					mode='ab', fileobj=log_file)
			def write(msg):
				log_file.write(_unicode_encode(msg))
				log_file.flush()

	try:
		write(msg)
	finally:
		if log_file is not None:
			log_file.close()

def _prepare_features_dirs(mysettings):

	# Use default ABI libdir in accordance with bug #355283.
	libdir = None
	default_abi = mysettings.get("DEFAULT_ABI")
	if default_abi:
		libdir = mysettings.get("LIBDIR_" + default_abi)
	if not libdir:
		libdir = "lib"

	features_dirs = {
		"ccache":{
<<<<<<< HEAD
			"path_dir": EPREFIX+"/usr/lib/ccache/bin",
=======
			"path_dir": "/usr/%s/ccache/bin" % (libdir,),
>>>>>>> ebb17308
			"basedir_var":"CCACHE_DIR",
			"default_dir":os.path.join(mysettings["PORTAGE_TMPDIR"], "ccache"),
			"always_recurse":False},
		"distcc":{
<<<<<<< HEAD
			"path_dir": EPREFIX+"/usr/lib/distcc/bin",
=======
			"path_dir": "/usr/%s/distcc/bin" % (libdir,),
>>>>>>> ebb17308
			"basedir_var":"DISTCC_DIR",
			"default_dir":os.path.join(mysettings["BUILD_PREFIX"], ".distcc"),
			"subdirs":("lock", "state"),
			"always_recurse":True}
	}
	dirmode  = 0o2070
	filemode =   0o60
	modemask =    0o2
	restrict = mysettings.get("PORTAGE_RESTRICT","").split()
	droppriv = secpass >= 2 and \
		"userpriv" in mysettings.features and \
		"userpriv" not in restrict
	for myfeature, kwargs in features_dirs.items():
		if myfeature in mysettings.features:
			failure = False
			basedir = mysettings.get(kwargs["basedir_var"])
			if basedir is None or not basedir.strip():
				basedir = kwargs["default_dir"]
				mysettings[kwargs["basedir_var"]] = basedir
			try:
				path_dir = kwargs["path_dir"]
				if not os.path.isdir(path_dir):
					raise DirectoryNotFound(path_dir)

				mydirs = [mysettings[kwargs["basedir_var"]]]
				if "subdirs" in kwargs:
					for subdir in kwargs["subdirs"]:
						mydirs.append(os.path.join(basedir, subdir))
				for mydir in mydirs:
					modified = ensure_dirs(mydir)
					# Generally, we only want to apply permissions for
					# initial creation.  Otherwise, we don't know exactly what
					# permissions the user wants, so should leave them as-is.
					droppriv_fix = False
					if droppriv:
						st = os.stat(mydir)
						if st.st_gid != portage_gid or \
							not dirmode == (stat.S_IMODE(st.st_mode) & dirmode):
							droppriv_fix = True
						if not droppriv_fix:
							# Check permissions of files in the directory.
							for filename in os.listdir(mydir):
								try:
									subdir_st = os.lstat(
										os.path.join(mydir, filename))
								except OSError:
									continue
								if subdir_st.st_gid != portage_gid or \
									((stat.S_ISDIR(subdir_st.st_mode) and \
									not dirmode == (stat.S_IMODE(subdir_st.st_mode) & dirmode))):
									droppriv_fix = True
									break

					if droppriv_fix:
						_adjust_perms_msg(mysettings,
							colorize("WARN", " * ") + \
							_("Adjusting permissions "
							"for FEATURES=userpriv: '%s'\n") % mydir)
					elif modified:
						_adjust_perms_msg(mysettings,
							colorize("WARN", " * ") + \
							_("Adjusting permissions "
							"for FEATURES=%s: '%s'\n") % (myfeature, mydir))

					if modified or kwargs["always_recurse"] or droppriv_fix:
						def onerror(e):
							raise	# The feature is disabled if a single error
									# occurs during permissions adjustment.
						if not apply_recursive_permissions(mydir,
						gid=portage_gid, dirmode=dirmode, dirmask=modemask,
						filemode=filemode, filemask=modemask, onerror=onerror):
							raise OperationNotPermitted(
								_("Failed to apply recursive permissions for the portage group."))

			except DirectoryNotFound as e:
				failure = True
				writemsg(_("\n!!! Directory does not exist: '%s'\n") % \
					(e,), noiselevel=-1)
				writemsg(_("!!! Disabled FEATURES='%s'\n") % myfeature,
					noiselevel=-1)

			except PortageException as e:
				failure = True
				writemsg("\n!!! %s\n" % str(e), noiselevel=-1)
				writemsg(_("!!! Failed resetting perms on %s='%s'\n") % \
					(kwargs["basedir_var"], basedir), noiselevel=-1)
				writemsg(_("!!! Disabled FEATURES='%s'\n") % myfeature,
					noiselevel=-1)

			if failure:
				mysettings.features.remove(myfeature)
				time.sleep(5)

def _prepare_workdir(mysettings):
	workdir_mode = 0o700
	try:
		mode = mysettings["PORTAGE_WORKDIR_MODE"]
		if mode.isdigit():
			parsed_mode = int(mode, 8)
		elif mode == "":
			raise KeyError()
		else:
			raise ValueError()
		if parsed_mode & 0o7777 != parsed_mode:
			raise ValueError("Invalid file mode: %s" % mode)
		else:
			workdir_mode = parsed_mode
	except KeyError as e:
		writemsg(_("!!! PORTAGE_WORKDIR_MODE is unset, using %s.\n") % oct(workdir_mode))
	except ValueError as e:
		if len(str(e)) > 0:
			writemsg("%s\n" % e)
		writemsg(_("!!! Unable to parse PORTAGE_WORKDIR_MODE='%s', using %s.\n") % \
		(mysettings["PORTAGE_WORKDIR_MODE"], oct(workdir_mode)))
	mysettings["PORTAGE_WORKDIR_MODE"] = oct(workdir_mode).replace('o', '')
	try:
		apply_secpass_permissions(mysettings["WORKDIR"],
		uid=portage_uid, gid=portage_gid, mode=workdir_mode)
	except FileNotFound:
		pass # ebuild.sh will create it

	if mysettings.get("PORT_LOGDIR", "") == "":
		while "PORT_LOGDIR" in mysettings:
			del mysettings["PORT_LOGDIR"]
	if "PORT_LOGDIR" in mysettings:
		try:
			modified = ensure_dirs(mysettings["PORT_LOGDIR"])
			if modified:
				apply_secpass_permissions(mysettings["PORT_LOGDIR"],
					uid=portage_uid, gid=portage_gid, mode=0o2770)
		except PortageException as e:
			writemsg("!!! %s\n" % str(e), noiselevel=-1)
			writemsg(_("!!! Permission issues with PORT_LOGDIR='%s'\n") % \
				mysettings["PORT_LOGDIR"], noiselevel=-1)
			writemsg(_("!!! Disabling logging.\n"), noiselevel=-1)
			while "PORT_LOGDIR" in mysettings:
				del mysettings["PORT_LOGDIR"]

	compress_log_ext = ''
	if 'compress-build-logs' in mysettings.features:
		compress_log_ext = '.gz'

	if "PORT_LOGDIR" in mysettings and \
		os.access(mysettings["PORT_LOGDIR"], os.W_OK):
		logid_path = os.path.join(mysettings["PORTAGE_BUILDDIR"], ".logid")
		if not os.path.exists(logid_path):
			open(_unicode_encode(logid_path), 'w')
		logid_time = _unicode_decode(time.strftime("%Y%m%d-%H%M%S",
			time.gmtime(os.stat(logid_path).st_mtime)),
			encoding=_encodings['content'], errors='replace')

		if "split-log" in mysettings.features:
			mysettings["PORTAGE_LOG_FILE"] = os.path.join(
				mysettings["PORT_LOGDIR"], "build", "%s/%s:%s.log%s" % \
				(mysettings["CATEGORY"], mysettings["PF"], logid_time,
				compress_log_ext))
		else:
			mysettings["PORTAGE_LOG_FILE"] = os.path.join(
				mysettings["PORT_LOGDIR"], "%s:%s:%s.log%s" % \
				(mysettings["CATEGORY"], mysettings["PF"], logid_time,
				compress_log_ext))

		ensure_dirs(os.path.dirname(mysettings["PORTAGE_LOG_FILE"]))

	else:
		# NOTE: When sesandbox is enabled, the local SELinux security policies
		# may not allow output to be piped out of the sesandbox domain. The
		# current policy will allow it to work when a pty is available, but
		# not through a normal pipe. See bug #162404.
		mysettings["PORTAGE_LOG_FILE"] = os.path.join(
			mysettings["T"], "build.log%s" % compress_log_ext)<|MERGE_RESOLUTION|>--- conflicted
+++ resolved
@@ -153,20 +153,12 @@
 
 	features_dirs = {
 		"ccache":{
-<<<<<<< HEAD
-			"path_dir": EPREFIX+"/usr/lib/ccache/bin",
-=======
-			"path_dir": "/usr/%s/ccache/bin" % (libdir,),
->>>>>>> ebb17308
+			"path_dir": EPREFIX+"/usr/%s/ccache/bin" % (libdir,),
 			"basedir_var":"CCACHE_DIR",
 			"default_dir":os.path.join(mysettings["PORTAGE_TMPDIR"], "ccache"),
 			"always_recurse":False},
 		"distcc":{
-<<<<<<< HEAD
-			"path_dir": EPREFIX+"/usr/lib/distcc/bin",
-=======
-			"path_dir": "/usr/%s/distcc/bin" % (libdir,),
->>>>>>> ebb17308
+			"path_dir": EPREFIX+"/usr/%s/distcc/bin" % (libdir,),
 			"basedir_var":"DISTCC_DIR",
 			"default_dir":os.path.join(mysettings["BUILD_PREFIX"], ".distcc"),
 			"subdirs":("lock", "state"),

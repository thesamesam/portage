--- conflicted
+++ resolved
@@ -68,14 +68,9 @@
 PORTAGE_BASE_PATH        = PORTAGE_BASE
 # NOTE: Use realpath(__file__) so that python module symlinks in site-packages
 # are followed back to the real location of the whole portage installation.
-<<<<<<< HEAD
 #PREFIX: below should work, but I'm not sure how it it affects other places
-#PORTAGE_BASE_PATH        = os.path.join(os.sep, os.sep.join(os.path.realpath(
-#                               __file__.rstrip("co")).split(os.sep)[:-3]))
-=======
 # NOTE: Please keep PORTAGE_BASE_PATH in one line to help substitutions.
-PORTAGE_BASE_PATH        = os.path.join(os.sep, os.sep.join(os.path.realpath(__file__.rstrip("co")).split(os.sep)[:-3]))
->>>>>>> 0f245b5f
+#PORTAGE_BASE_PATH        = os.path.join(os.sep, os.sep.join(os.path.realpath(__file__.rstrip("co")).split(os.sep)[:-3]))
 PORTAGE_BIN_PATH         = PORTAGE_BASE_PATH + "/bin"
 PORTAGE_PYM_PATH         = os.path.realpath(os.path.join(__file__, '../..'))
 LOCALE_DATA_PATH         = PORTAGE_BASE_PATH + "/locale"  # FIXME: not used

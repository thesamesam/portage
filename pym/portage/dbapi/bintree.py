--- conflicted
+++ resolved
@@ -242,11 +242,7 @@
 				["BUILD_TIME", "CHOST", "DEPEND", "DESCRIPTION", "EAPI",
 				"IUSE", "KEYWORDS", "LICENSE", "PDEPEND", "PROPERTIES",
 				"PROVIDE", "RDEPEND", "repository", "SLOT", "USE", "DEFINED_PHASES",
-<<<<<<< HEAD
-				"REQUIRED_USE", "EPREFIX"]
-=======
-				"REQUIRED_USE", "BASE_URI"]
->>>>>>> 8e1c5706
+				"REQUIRED_USE", "BASE_URI", "EPREFIX"]
 			self._pkgindex_aux_keys = list(self._pkgindex_aux_keys)
 			self._pkgindex_use_evaluated_keys = \
 				("LICENSE", "RDEPEND", "DEPEND",

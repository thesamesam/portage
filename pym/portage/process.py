--- conflicted
+++ resolved
@@ -91,10 +91,8 @@
 fakeroot_capable = (os.path.isfile(FAKEROOT_BINARY) and
                     os.access(FAKEROOT_BINARY, os.X_OK))
 
-<<<<<<< HEAD
 macossandbox_capable = (os.path.isfile(MACOSSANDBOX_BINARY) and
                    os.access(MACOSSANDBOX_BINARY, os.X_OK))
-=======
 
 def sanitize_fds():
 	"""
@@ -118,7 +116,6 @@
 				except OSError:
 					pass
 
->>>>>>> 6c32161a
 
 def spawn_bash(mycommand, debug=False, opt_name=None, **keywords):
 	"""

--- conflicted
+++ resolved
@@ -19,11 +19,7 @@
 for version in ${PYTHON_VERSIONS}; do
 	if [[ -x @PORTAGE_PYTHON@${version} ]]; then
 		echo -e "${GOOD}Testing with Python ${version}...${NORMAL}"
-<<<<<<< HEAD
-		if ! PYTHONPATH="pym${PYTHONPATH:+:}${PYTHONPATH}" @PORTAGE_PYTHON@${version} pym/portage/tests/runTests; then
-=======
-		if ! /usr/bin/python${version} pym/portage/tests/runTests; then
->>>>>>> 8381b7d5
+		if ! @PORTAGE_PYTHON@${version} pym/portage/tests/runTests; then
 			echo -e "${BAD}Testing with Python ${version} failed${NORMAL}"
 			exit_status="1"
 		fi

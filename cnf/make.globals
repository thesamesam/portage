# Copyright 1999-2006 Gentoo Foundation
# Distributed under the terms of the GNU General Public License v2
<<<<<<< HEAD
# $Id: /var/cvsroot/gentoo-src/portage/cnf/make.globals,v 1.56.2.5 2005/05/05 03:59:59 jstubbs Exp $
=======
>>>>>>> 5877531f
# System-wide defaults for the Portage system

#            *****************************
#            **  DO NOT EDIT THIS FILE  **
# ***************************************************
# **** CHANGES TO make.conf *OVERRIDE* THIS FILE ****
# ***************************************************
# ** Incremental Variables Accumulate Across Files **
# **  USE, CONFIG_*, and FEATURES are incremental  **
# ***************************************************

# When compiler flags are unset, many packages will substitute their own
# implicit flags. For uniformity, use an empty string as the default.
CFLAGS=""
CXXFLAGS=""
LDFLAGS=""

# Default rsync mirror
SYNC="rsync://rsync.prefix.freens.org/gentoo-portage-prefix"

# Default distfiles mirrors. This rotation has multiple hosts and is reliable.
# Approved by the mirror-admin team.
GENTOO_MIRRORS="http://distfiles.gentoo.org"

ACCEPT_LICENSE="* -@EULA"
ACCEPT_PROPERTIES="*"

# Repository Paths
PORTDIR="@PORTAGE_EPREFIX@/usr/portage"
DISTDIR="@PORTAGE_EPREFIX@/usr/portage/distfiles"
PKGDIR="@PORTAGE_EPREFIX@/usr/portage/packages"
RPMDIR="@PORTAGE_EPREFIX@/usr/portage/rpm"

# Temporary build directory
PORTAGE_TMPDIR="@PORTAGE_EPREFIX@/var/tmp"

# Fetching command (5 tries, passive ftp for firewall compatibility)
FETCHCOMMAND="@PORTAGE_WGET@ -t 5 -T 60 --passive-ftp -O \"\${DISTDIR}/\${FILE}\" \"\${URI}\""
RESUMECOMMAND="@PORTAGE_WGET@ -c -t 5 -T 60 --passive-ftp -O \"\${DISTDIR}/\${FILE}\" \"\${URI}\""

# Default user options
FEATURES="assume-digests distlocks fixpackages news parallel-fetch protect-owned
          sandbox sfperms strict unmerge-logs unmerge-orphans userfetch"

# Ignore file collisions in /lib/modules since files inside this directory
# are never unmerged, and therefore collisions must be ignored in order for
# FEATURES=protect-owned to operate smoothly in all cases.
COLLISION_IGNORE="/lib/modules"

# Enable for global testing
FEATURES="${FEATURES} preserve-libs"

# Default chunksize for binhost comms
PORTAGE_BINHOST_CHUNKSIZE="3000"

# By default wait 5 secs before cleaning a package
CLEAN_DELAY="5"

# By default wait 10 secs on an important warning
EMERGE_WARNING_DELAY="10"

# Automatically clean installed packages after they are updated.
# This option will be removed and forced to yes.
AUTOCLEAN="yes"

# Don't compress files with these suffixes.
PORTAGE_COMPRESS_EXCLUDE_SUFFIXES="css gif htm[l]? jp[e]?g js pdf png"

# Number of mirrors to try when a downloaded file has an incorrect checksum.
PORTAGE_FETCH_CHECKSUM_TRY_MIRRORS="5"

# Minimum size of existing file for RESUMECOMMAND to be called.
PORTAGE_FETCH_RESUME_MIN_SIZE="350K"

# Number of times 'emerge --sync' will run before giving up.
PORTAGE_RSYNC_RETRIES="3"

# Number of seconds rsync will wait before timing out.
#RSYNC_TIMEOUT="180"

PORTAGE_RSYNC_OPTS="--recursive --links --safe-links --perms --times --compress --force --whole-file --delete --stats --timeout=180 --exclude=/distfiles --exclude=/local --exclude=/packages"

# The number of days after the last `emerge --sync` that a warning
# message should be produced.
PORTAGE_SYNC_STALE="30"

# Minimal CONFIG_PROTECT
CONFIG_PROTECT="/etc"

# Disable auto-use
USE_ORDER="env:pkg:conf:defaults:pkginternal:env.d"

# Default portage user/group
PORTAGE_USER='@portageuser@'
PORTAGE_GROUP='@portagegroup@'
PORTAGE_ROOT_USER='@rootuser@'

# Default ownership of installed files.
PORTAGE_INST_UID="@rootuid@"
PORTAGE_INST_GID="@rootgid@"

# Default PATH for ebuild env
DEFAULT_PATH="@DEFAULT_PATH@"
# Any extra PATHs to add to the ebuild environment's PATH (if any)
EXTRA_PATH="@EXTRA_PATH@"

# Mode bits for ${WORKDIR} (see ebuild.5).
PORTAGE_WORKDIR_MODE="0700"

# Some defaults for elog
PORTAGE_ELOG_CLASSES="log warn error"
PORTAGE_ELOG_SYSTEM="save_summary echo"

PORTAGE_ELOG_MAILURI="@rootuser@"
PORTAGE_ELOG_MAILSUBJECT="[portage] ebuild log for \${PACKAGE} on \${HOST}"
PORTAGE_ELOG_MAILFROM="@portageuser@@localhost"

#            *****************************
#            **  DO NOT EDIT THIS FILE  **
# ***************************************************
# **** CHANGES TO make.conf *OVERRIDE* THIS FILE ****
# ***************************************************
# ** Incremental Variables Accumulate Across Files **
# **  USE, CONFIG_*, and FEATURES are incremental  **
# ***************************************************<|MERGE_RESOLUTION|>--- conflicted
+++ resolved
@@ -1,9 +1,5 @@
 # Copyright 1999-2006 Gentoo Foundation
 # Distributed under the terms of the GNU General Public License v2
-<<<<<<< HEAD
-# $Id: /var/cvsroot/gentoo-src/portage/cnf/make.globals,v 1.56.2.5 2005/05/05 03:59:59 jstubbs Exp $
-=======
->>>>>>> 5877531f
 # System-wide defaults for the Portage system
 
 #            *****************************
@@ -92,6 +88,7 @@
 
 # Minimal CONFIG_PROTECT
 CONFIG_PROTECT="/etc"
+CONFIG_PROTECT_MASK="/etc/env.d"
 
 # Disable auto-use
 USE_ORDER="env:pkg:conf:defaults:pkginternal:env.d"

#!@PREFIX_PORTAGE_PYTHON@ -O
# Copyright 1999-2011 Gentoo Foundation
# Distributed under the terms of the GNU General Public License v2

from __future__ import print_function

import signal
import sys
# This block ensures that ^C interrupts are handled quietly.
try:

	def exithandler(signum,frame):
		signal.signal(signal.SIGINT, signal.SIG_IGN)
		signal.signal(signal.SIGTERM, signal.SIG_IGN)
		sys.exit(128 + signum)

	signal.signal(signal.SIGINT, exithandler)
	signal.signal(signal.SIGTERM, exithandler)
	# Prevent "[Errno 32] Broken pipe" exceptions when
	# writing to a pipe.
	signal.signal(signal.SIGPIPE, signal.SIG_DFL)

except KeyboardInterrupt:
	sys.exit(128 + signal.SIGINT)

def debug_signal(signum, frame):
	import pdb
	pdb.set_trace()
signal.signal(signal.SIGUSR1, debug_signal)

import imp
import optparse
import os

description = "See the ebuild(1) man page for more info"
usage = "Usage: ebuild <ebuild file> <command> [command] ..."
parser = optparse.OptionParser(description=description, usage=usage)

force_help = "When used together with the digest or manifest " + \
	"command, this option forces regeneration of digests for all " + \
	"distfiles associated with the current ebuild. Any distfiles " + \
	"that do not already exist in ${DISTDIR} will be automatically fetched."

parser.add_option("--force", help=force_help, action="store_true", dest="force")
parser.add_option("--color", help="enable or disable color output",
	type="choice", choices=("y", "n"))
parser.add_option("--debug", help="show debug output",
	action="store_true", dest="debug")
parser.add_option("--version", help="show version and exit",
	action="store_true", dest="version")
parser.add_option("--ignore-default-opts",
	action="store_true",
	help="do not use the EBUILD_DEFAULT_OPTS environment variable")
parser.add_option("--skip-manifest", help="skip all manifest checks",
	action="store_true", dest="skip_manifest")

opts, pargs = parser.parse_args(args=sys.argv[1:])

<<<<<<< HEAD
os.environ["PORTAGE_CALLER"]="ebuild"
# for an explanation on this logic, see pym/_emerge/__init__.py
from os import environ as ose
from os import path as osp
if ose.__contains__("PORTAGE_PYTHONPATH"):
    sys.path.insert(0, ose["PORTAGE_PYTHONPATH"])
else:
    sys.path.insert(0, osp.join(osp.dirname(osp.dirname(osp.                    realpath(__file__))), "pym"))
import portage
=======
try:
	import portage
except ImportError:
	from os import path as osp
	sys.path.insert(0, osp.join(osp.dirname(osp.dirname(osp.realpath(__file__))), "pym"))
	import portage
>>>>>>> c9e22480

portage.dep._internal_warnings = True
from portage import os
from portage import _encodings
from portage import _shell_quote
from portage import _unicode_decode
from portage import _unicode_encode
from portage.const import VDB_PATH
from _emerge.Package import Package
from _emerge.RootConfig import RootConfig

if opts.version:
	print("Portage", portage.VERSION)
	sys.exit(os.EX_OK)

if len(pargs) < 2:
	parser.error("missing required args")

if not opts.ignore_default_opts:
	default_opts = portage.settings.get("EBUILD_DEFAULT_OPTS", "").split()
	opts, pargs = parser.parse_args(default_opts + sys.argv[1:])

debug = opts.debug
force = opts.force

import portage.util, portage.const

# do this _after_ 'import portage' to prevent unnecessary tracing
if debug and "python-trace" in portage.features:
	import portage.debug
	portage.debug.set_trace(True)

if not opts.color == 'y' and \
	(opts.color == 'n' or \
	portage.settings.get('NOCOLOR') in ('yes', 'true') or \
	portage.settings.get('TERM') == 'dumb' or \
	not sys.stdout.isatty()):
	portage.output.nocolor()
	portage.settings.unlock()
	portage.settings['NOCOLOR'] = 'true'
	portage.settings.lock()

ebuild = pargs.pop(0)

pf = None
if ebuild.endswith(".ebuild"):
	pf = os.path.basename(ebuild)[:-7]

if pf is None:
	portage.writemsg("'%s' does not end with '.ebuild'.\n" % \
		(ebuild,), noiselevel=-1)
	sys.exit(1)

if not os.path.isabs(ebuild):
	mycwd = os.getcwd()
	# Try to get the non-canonical path from the PWD evironment variable, since
	# the canonical path returned from os.getcwd() may may be unusable in
	# cases where the directory stucture is built from symlinks.
	pwd = os.environ.get('PWD', '')
	if sys.hexversion < 0x3000000:
		pwd = _unicode_decode(pwd, encoding=_encodings['content'],
			errors='strict')
	if pwd and pwd != mycwd and \
		os.path.realpath(pwd) == mycwd:
		mycwd = portage.normalize_path(pwd)
	ebuild = os.path.join(mycwd, ebuild)
ebuild = portage.normalize_path(ebuild)
# portdbapi uses the canonical path for the base of the portage tree, but
# subdirectories of the base can be built from symlinks (like crossdev does).
ebuild_portdir = os.path.realpath(
	os.path.dirname(os.path.dirname(os.path.dirname(ebuild))))
ebuild = os.path.join(ebuild_portdir, *ebuild.split(os.path.sep)[-3:])
vdb_path = os.path.realpath(os.path.join(portage.settings['EROOT'], VDB_PATH))

# Make sure that portdb.findname() returns the correct ebuild.
if ebuild_portdir != vdb_path and \
	ebuild_portdir not in portage.portdb.porttrees:
	portdir_overlay = portage.settings.get("PORTDIR_OVERLAY", "")
	if sys.hexversion >= 0x3000000:
		os.environ["PORTDIR_OVERLAY"] = \
			portdir_overlay + \
			" " + _shell_quote(ebuild_portdir)
	else:
		os.environ["PORTDIR_OVERLAY"] = \
			_unicode_encode(portdir_overlay,
			encoding=_encodings['content'], errors='strict') + \
			" " + _unicode_encode(_shell_quote(ebuild_portdir),
			encoding=_encodings['content'], errors='strict')

	print("Appending %s to PORTDIR_OVERLAY..." % ebuild_portdir)
	imp.reload(portage)

myrepo = None
if ebuild_portdir != vdb_path:
	myrepo = portage.portdb.getRepositoryName(ebuild_portdir)

if not os.path.exists(ebuild):
	print("'%s' does not exist." % ebuild)
	sys.exit(1)

ebuild_split = ebuild.split("/")
cpv = "%s/%s" % (ebuild_split[-3], pf)

if not portage.catpkgsplit(cpv):
	print("!!! %s does not follow correct package syntax." % (cpv))
	sys.exit(1)

if ebuild.startswith(vdb_path):
	mytree = "vartree"
	pkg_type = "installed"

	portage_ebuild = portage.db[portage.root][mytree].dbapi.findname(cpv, myrepo=myrepo)

	if os.path.realpath(portage_ebuild) != ebuild:
		print("!!! Portage seems to think that %s is at %s" % (cpv, portage_ebuild))
		sys.exit(1)

else:
	mytree = "porttree"
	pkg_type = "ebuild"

	portage_ebuild = portage.portdb.findname(cpv, myrepo=myrepo)

	if not portage_ebuild or portage_ebuild != ebuild:
		print("!!! %s does not seem to have a valid PORTDIR structure." % ebuild)
		sys.exit(1)

if len(pargs) > 1 and "config" in pargs:
	print("config must be called on it's own, not combined with any other phase")
	sys.exit(1)

def discard_digests(myebuild, mysettings, mydbapi):
	"""Discard all distfiles digests for the given ebuild.  This is useful when
	upstream has changed the identity of the distfiles and the user would
	otherwise have to manually remove the Manifest and files/digest-* files in
	order to ensure correct results."""
	try:
		portage._doebuild_manifest_exempt_depend += 1
		pkgdir = os.path.dirname(myebuild)
		fetchlist_dict = portage.FetchlistDict(pkgdir, mysettings, mydbapi)
		mf = mysettings.repositories.get_repo_for_location(
			os.path.dirname(os.path.dirname(pkgdir)))
		mf = mf.load_manifest(pkgdir, mysettings["DISTDIR"],
			fetchlist_dict=fetchlist_dict)
		mf.create(requiredDistfiles=None,
			assumeDistHashesSometimes=True, assumeDistHashesAlways=True)
		distfiles = fetchlist_dict[cpv]
		for myfile in distfiles:
			try:
				del mf.fhashdict["DIST"][myfile]
			except KeyError:
				pass
		mf.write()
	finally:
		portage._doebuild_manifest_exempt_depend -= 1

portage.settings.validate() # generate warning messages if necessary

build_dir_phases = set(["setup", "unpack", "prepare", "configure", "compile",
	"test", "install", "package", "rpm", "merge", "qmerge"])

# If the current metadata is invalid then force the ebuild to be
# sourced again even if $T/environment already exists.
ebuild_changed = False
if mytree == "porttree" and build_dir_phases.intersection(pargs):
	ebuild_changed = \
		portage.portdb._pull_valid_cache(cpv, ebuild, ebuild_portdir)[0] is None

tmpsettings = portage.config(clone=portage.settings)
tmpsettings["PORTAGE_VERBOSE"] = "1"
tmpsettings.backup_changes("PORTAGE_VERBOSE")

if opts.skip_manifest:
	tmpsettings["EBUILD_SKIP_MANIFEST"] = "1"
	tmpsettings.backup_changes("EBUILD_SKIP_MANIFEST")

if opts.skip_manifest or \
	"digest" in tmpsettings.features or \
	"digest" in pargs or \
	"manifest" in pargs:
	portage._doebuild_manifest_exempt_depend += 1

if "test" in pargs:
	# This variable is a signal to config.regenerate() to
	# indicate that the test phase should be enabled regardless
	# of problems such as masked "test" USE flag.
	tmpsettings["EBUILD_FORCE_TEST"] = "1"
	tmpsettings.backup_changes("EBUILD_FORCE_TEST")
	tmpsettings.features.add("test")

tmpsettings.features.discard("fail-clean")

if "merge" in pargs and "noauto" in tmpsettings.features:
	print("Disabling noauto in features... merge disables it. (qmerge doesn't)")
	tmpsettings.features.discard("noauto")

try:
	metadata = dict(zip(Package.metadata_keys,
		portage.db[portage.settings["ROOT"]][mytree].dbapi.aux_get(
		cpv, Package.metadata_keys, myrepo=myrepo)))
except KeyError:
	# aux_get failure, message should have been shown on stderr.
	sys.exit(1)

root_config = RootConfig(portage.settings,
	portage.db[portage.settings["ROOT"]], None)

pkg = Package(built=(pkg_type != "ebuild"), cpv=cpv,
	installed=(pkg_type=="installed"),
	metadata=metadata, root_config=root_config,
	type_name=pkg_type)

# Apply package.env and repo-level settings. This allows per-package
# FEATURES and other variables (possibly PORTAGE_TMPDIR) to be
# available as soon as possible. Also, note that the only way to ensure
# that setcpv gets metadata from the correct repository is to pass in
# a Package instance, as we do here (previously we had to modify
# portdb.porttrees in order to accomplish this).
tmpsettings.setcpv(pkg)

def stale_env_warning():
	if "clean" not in pargs and \
		"noauto" not in tmpsettings.features and \
		build_dir_phases.intersection(pargs):
		portage.doebuild_environment(ebuild, "setup", portage.root,
			tmpsettings, debug, 1, portage.portdb)
		env_filename = os.path.join(tmpsettings["T"], "environment")
		if os.path.exists(env_filename):
			msg = ("Existing ${T}/environment for '%s' will be sourced. " + \
				"Run 'clean' to start with a fresh environment.") % \
				(tmpsettings["PF"], )
			from textwrap import wrap
			msg = wrap(msg, 70)
			for x in msg:
				portage.writemsg(">>> %s\n" % x)

			if ebuild_changed:
				open(os.path.join(tmpsettings['PORTAGE_BUILDDIR'],
					'.ebuild_changed'), 'w')

from portage.exception import PermissionDenied, \
	PortagePackageException, UnsupportedAPIException

if 'digest' in tmpsettings.features and \
	not set(["digest", "manifest"]).intersection(pargs):
	pargs = ['digest'] + pargs

checked_for_stale_env = False

for arg in pargs:
	try:
		if not checked_for_stale_env and arg not in ("digest","manifest"):
			# This has to go after manifest generation since otherwise
			# aux_get() might fail due to invalid ebuild digests.
			stale_env_warning()
			checked_for_stale_env = True

		if arg in ("digest", "manifest") and force:
			discard_digests(ebuild, tmpsettings, portage.portdb)
		a = portage.doebuild(ebuild, arg, portage.root, tmpsettings,
			debug=debug, tree=mytree,
			vartree=portage.db[portage.root]['vartree'])
	except KeyboardInterrupt:
		print("Interrupted.")
		a = 1
	except KeyError:
		# aux_get error
		a = 1
	except UnsupportedAPIException as e:
		from textwrap import wrap
		msg = wrap(str(e), 70)
		del e
		for x in msg:
			portage.writemsg("!!! %s\n" % x, noiselevel=-1)
		a = 1
	except PortagePackageException as e:
		portage.writemsg("!!! %s\n" % (e,), noiselevel=-1)
		a = 1
	except PermissionDenied as e:
		portage.writemsg("!!! Permission Denied: %s\n" % (e,), noiselevel=-1)
		a = 1
	if a == None:
		print("Could not run the required binary?")
		a = 127
	if a:
		sys.exit(a)<|MERGE_RESOLUTION|>--- conflicted
+++ resolved
@@ -56,24 +56,14 @@
 
 opts, pargs = parser.parse_args(args=sys.argv[1:])
 
-<<<<<<< HEAD
-os.environ["PORTAGE_CALLER"]="ebuild"
 # for an explanation on this logic, see pym/_emerge/__init__.py
 from os import environ as ose
 from os import path as osp
 if ose.__contains__("PORTAGE_PYTHONPATH"):
     sys.path.insert(0, ose["PORTAGE_PYTHONPATH"])
 else:
-    sys.path.insert(0, osp.join(osp.dirname(osp.dirname(osp.                    realpath(__file__))), "pym"))
+    sys.path.insert(0, osp.join(osp.dirname(osp.dirname(osp.realpath(__file__))), "pym"))
 import portage
-=======
-try:
-	import portage
-except ImportError:
-	from os import path as osp
-	sys.path.insert(0, osp.join(osp.dirname(osp.dirname(osp.realpath(__file__))), "pym"))
-	import portage
->>>>>>> c9e22480
 
 portage.dep._internal_warnings = True
 from portage import os

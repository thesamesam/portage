#!/bin/bash
# Copyright 1999-2013 Gentoo Foundation
# Distributed under the terms of the GNU General Public License v2

# Hardcoded bash lists are needed for backward compatibility with
# <portage-2.1.4 since they assume that a newly installed version
# of ebuild.sh will work for pkg_postinst, pkg_prerm, and pkg_postrm
# when portage is upgrading itself.

PORTAGE_READONLY_METADATA="DEFINED_PHASES DEPEND DESCRIPTION
	EAPI HDEPEND HOMEPAGE INHERITED IUSE REQUIRED_USE KEYWORDS LICENSE
	PDEPEND PROVIDE RDEPEND REPOSITORY RESTRICT SLOT SRC_URI"

PORTAGE_READONLY_VARS="D EBUILD EBUILD_PHASE EBUILD_PHASE_FUNC \
	EBUILD_SH_ARGS ECLASSDIR EMERGE_FROM FILESDIR MERGE_TYPE \
	PM_EBUILD_HOOK_DIR \
	PORTAGE_ACTUAL_DISTDIR PORTAGE_ARCHLIST PORTAGE_BASHRC  \
	PORTAGE_BINPKG_FILE PORTAGE_BINPKG_TAR_OPTS PORTAGE_BINPKG_TMPFILE \
	PORTAGE_BIN_PATH PORTAGE_BUILDDIR PORTAGE_BUILD_GROUP \
	PORTAGE_BUILD_USER PORTAGE_BUNZIP2_COMMAND \
	PORTAGE_BZIP2_COMMAND PORTAGE_COLORMAP PORTAGE_CONFIGROOT \
	PORTAGE_DEBUG PORTAGE_DEPCACHEDIR PORTAGE_EBUILD_EXIT_FILE \
	PORTAGE_ECLASS_LOCATIONS \
	PORTAGE_GID PORTAGE_GRPNAME PORTAGE_INST_GID PORTAGE_INST_UID \
	PORTAGE_INTERNAL_CALLER PORTAGE_IPC_DAEMON PORTAGE_IUSE PORTAGE_LOG_FILE \
	PORTAGE_MUTABLE_FILTERED_VARS PORTAGE_OVERRIDE_EPREFIX \
	PORTAGE_PYM_PATH PORTAGE_PYTHON PORTAGE_PYTHONPATH \
	PORTAGE_READONLY_METADATA PORTAGE_READONLY_VARS \
	PORTAGE_REPO_NAME PORTAGE_REPOSITORIES PORTAGE_RESTRICT \
	PORTAGE_SAVED_READONLY_VARS PORTAGE_SIGPIPE_STATUS \
	PORTAGE_TMPDIR PORTAGE_UPDATE_ENV PORTAGE_USERNAME \
	PORTAGE_VERBOSE PORTAGE_WORKDIR_MODE PORTAGE_XATTR_EXCLUDE \
	PORTDIR \
	PROFILE_PATHS REPLACING_VERSIONS REPLACED_BY_VERSION T WORKDIR \
	__PORTAGE_HELPER __PORTAGE_TEST_HARDLINK_LOCKS"

PORTAGE_SAVED_READONLY_VARS="A CATEGORY P PF PN PR PV PVR"

# Variables that portage sets but doesn't mark readonly.
# In order to prevent changed values from causing unexpected
# interference, they are filtered out of the environment when
# it is saved or loaded (any mutations do not persist).
PORTAGE_MUTABLE_FILTERED_VARS="AA HOSTNAME"

# @FUNCTION: __filter_readonly_variables
# @DESCRIPTION: [--filter-sandbox] [--allow-extra-vars]
# Read an environment from stdin and echo to stdout while filtering variables
# with names that are known to cause interference:
#
#   * some specific variables for which bash does not allow assignment
#   * some specific variables that affect portage or sandbox behavior
#   * variable names that begin with a digit or that contain any
#     non-alphanumeric characters that are not be supported by bash
#
# --filter-sandbox causes all SANDBOX_* variables to be filtered, which
# is only desired in certain cases, such as during preprocessing or when
# saving environment.bz2 for a binary or installed package.
#
# --filter-features causes the special FEATURES variable to be filtered.
# Generally, we want it to persist between phases since the user might
# want to modify it via bashrc to enable things like splitdebug and
# installsources for specific packages. They should be able to modify it
# in pre_pkg_setup() and have it persist all the way through the install
# phase. However, if FEATURES exist inside environment.bz2 then they
# should be overridden by current settings.
#
# --filter-locale causes locale related variables such as LANG and LC_*
# variables to be filtered. These variables should persist between phases,
# in case they are modified by the ebuild. However, the current user
# settings should be used when loading the environment from a binary or
# installed package.
#
# --filter-path causes the PATH variable to be filtered. This variable
# should persist between phases, in case it is modified by the ebuild.
# However, old settings should be overridden when loading the
# environment from a binary or installed package.
#
# ---allow-extra-vars causes some extra vars to be allowd through, such
# as ${PORTAGE_SAVED_READONLY_VARS} and ${PORTAGE_MUTABLE_FILTERED_VARS}.
# This is enabled automatically if EMERGE_FROM=binary, since it preserves
# variables from when the package was originally built.
#
# In bash-3.2_p20+ an attempt to assign BASH_*, FUNCNAME, GROUPS or any
# readonly variable cause the shell to exit while executing the "source"
# builtin command. To avoid this problem, this function filters those
# variables out and discards them. See bug #190128.
__filter_readonly_variables() {
	local x filtered_vars
	local readonly_bash_vars="BASHOPTS BASHPID DIRSTACK EUID
		FUNCNAME GROUPS PIPESTATUS PPID SHELLOPTS UID"
	local bash_misc_vars="BASH BASH_.* COLUMNS COMP_WORDBREAKS HISTCMD
		HISTFILE HOSTNAME HOSTTYPE IFS LINENO MACHTYPE OLDPWD
		OPTERR OPTIND OSTYPE POSIXLY_CORRECT PS4 PWD RANDOM
		SECONDS SHLVL _"
	local filtered_sandbox_vars="SANDBOX_ACTIVE SANDBOX_BASHRC
		SANDBOX_DEBUG_LOG SANDBOX_DISABLED SANDBOX_LIB
		SANDBOX_LOG SANDBOX_ON"
	# Untrusted due to possible application of package renames to binpkgs
	local binpkg_untrusted_vars="CATEGORY P PF PN PR PV PVR"
	local misc_garbage_vars="_portage_filter_opts"
	filtered_vars="$readonly_bash_vars $bash_misc_vars
		$PORTAGE_READONLY_VARS $misc_garbage_vars"

	# Don't filter/interfere with prefix variables unless they are
	# supported by the current EAPI.
	if ___eapi_has_prefix_variables; then
		filtered_vars+=" ED EPREFIX EROOT"
	fi

	if has --filter-sandbox $* ; then
		filtered_vars="${filtered_vars} SANDBOX_.*"
	else
		filtered_vars="${filtered_vars} ${filtered_sandbox_vars}"
	fi
	if has --filter-features $* ; then
		filtered_vars="${filtered_vars} FEATURES PORTAGE_FEATURES"
	fi
	if has --filter-path $* ; then
		filtered_vars+=" PATH"
	fi
	if has --filter-locale $* ; then
		filtered_vars+=" LANG LC_ALL LC_COLLATE
			LC_CTYPE LC_MESSAGES LC_MONETARY
			LC_NUMERIC LC_PAPER LC_TIME"
	fi
	if ! has --allow-extra-vars $* ; then
		if [ "${EMERGE_FROM}" = binary ] ; then
			# preserve additional variables from build time,
			# while excluding untrusted variables
			filtered_vars+=" ${binpkg_untrusted_vars}"
		else
			filtered_vars+=" ${PORTAGE_SAVED_READONLY_VARS}"
			filtered_vars+=" ${PORTAGE_MUTABLE_FILTERED_VARS}"
		fi
	fi
	if has --filter-metadata $* ; then
		filtered_vars+=" ${PORTAGE_READONLY_METADATA} filter_opts"
	fi

	"${PORTAGE_PYTHON:-/usr/bin/python}" "${PORTAGE_BIN_PATH}"/filter-bash-environment.py "${filtered_vars}" || die "filter-bash-environment.py failed"
}

# @FUNCTION: __preprocess_ebuild_env
# @DESCRIPTION:
# Filter any readonly variables from ${T}/environment, source it, and then
# save it via __save_ebuild_env(). This process should be sufficient to prevent
# any stale variables or functions from an arbitrary environment from
# interfering with the current environment. This is useful when an existing
# environment needs to be loaded from a binary or installed package.
__preprocess_ebuild_env() {
	local _portage_filter_opts="--filter-features --filter-locale --filter-path --filter-sandbox"

	# If environment.raw is present, this is a signal from the python side,
	# indicating that the environment may contain stale FEATURES and
	# SANDBOX_{DENY,PREDICT,READ,WRITE} variables that should be filtered out.
	# Otherwise, we don't need to filter the environment.
	[ -f "${T}/environment.raw" ] || return 0

	__filter_readonly_variables $_portage_filter_opts < "${T}"/environment \
		>> "$T/environment.filtered" || return $?
	unset _portage_filter_opts
	mv "${T}"/environment.filtered "${T}"/environment || return $?
	rm -f "${T}/environment.success" || return $?
	# WARNING: Code inside this subshell should avoid making assumptions
	# about variables or functions after source "${T}"/environment has been
	# called. Any variables that need to be relied upon should already be
	# filtered out above.
	(
		export SANDBOX_ON=1
		source "${T}/environment" || exit $?
		# We have to temporarily disable sandbox since the
		# SANDBOX_{DENY,READ,PREDICT,WRITE} values we've just loaded
		# may be unusable (triggering in spurious sandbox violations)
		# until we've merged them with our current values.
		export SANDBOX_ON=0

		# It's remotely possible that __save_ebuild_env() has been overridden
		# by the above source command. To protect ourselves, we override it
		# here with our own version. ${PORTAGE_BIN_PATH} is safe to use here
		# because it's already filtered above.
		source "${PORTAGE_BIN_PATH}/save-ebuild-env.sh" || exit $?

		# Rely on __save_ebuild_env() to filter out any remaining variables
		# and functions that could interfere with the current environment.
		__save_ebuild_env || exit $?
		>> "$T/environment.success" || exit $?
	) > "${T}/environment.filtered"
	local retval
	if [ -e "${T}/environment.success" ] ; then
		__filter_readonly_variables --filter-features < \
			"${T}/environment.filtered" > "${T}/environment"
		retval=$?
	else
		retval=1
	fi
	rm -f "${T}"/environment.{filtered,raw,success}
	return ${retval}
}

__ebuild_phase() {
	declare -F "$1" >/dev/null && __qa_call $1
}

__ebuild_phase_with_hooks() {
	local x phase_name=${1}
	for x in {pre_,,post_}${phase_name} ; do
		__ebuild_phase ${x}
	done
}

__dyn_pretend() {
	if [[ -e $PORTAGE_BUILDDIR/.pretended ]] ; then
		__vecho ">>> It appears that '$PF' is already pretended; skipping."
		__vecho ">>> Remove '$PORTAGE_BUILDDIR/.pretended' to force pretend."
		return 0
	fi
	__ebuild_phase pre_pkg_pretend
	__ebuild_phase pkg_pretend
	>> "$PORTAGE_BUILDDIR/.pretended" || \
		die "Failed to create $PORTAGE_BUILDDIR/.pretended"
	__ebuild_phase post_pkg_pretend
}

__dyn_setup() {
	if [[ " ${FEATURES} " == *" force-multilib "* ]]; then
		if ! is_auto-multilib && ! use multilib_abi_"${DEFAULT_ABI}" ; then
			ewarn
			ewarn "You disabled all ABIs"
			ewarn "You should enable at least one ABI"
			ewarn "Enabling the default ABI now"
			ewarn
		fi
	fi
	for LOOP_ABI in $(get_abi_list); do
		if [[ " ${FEATURES} " == *" force-multilib "* ]]; then
			set_abi ${LOOP_ABI}
			if is_ebuild; then
				source "${T}"/environment || die
			else
				rm -f "${T}"/environment
			fi
			if [[ -e $PORTAGE_BUILDDIR/.setuped.${ABI} ]] ; then
				__vecho ">>> It appears that '$PF' is already setup; skipping."
				__vecho ">>> Remove '$PORTAGE_BUILDDIR/.setuped.${ABI}' to force setup."
				return 0
			fi
		fi
	__ebuild_phase pre_pkg_setup
	__ebuild_phase pkg_setup
	>> "$PORTAGE_BUILDDIR/.setuped.${ABI}" || \
		die "Failed to create $PORTAGE_BUILDDIR/.setuped"

		[[ " ${FEATURES} " == *" force-multilib "* ]] && is_ebuild && { unset_abi; source "${T}"/environment || die ; }
	done

	>> "$PORTAGE_BUILDDIR/.setuped" || \
		die "Failed to create $PORTAGE_BUILDDIR/.setuped"
	__ebuild_phase post_pkg_setup

	[[ " ${FEATURES} " == *" force-multilib "* ]] && is_ebuild && { rm "${T}"/environment || die ; }
}

__dyn_unpack() {
	if [[ -f ${PORTAGE_BUILDDIR}/.unpacked ]] ; then
		__vecho ">>> WORKDIR is up-to-date, keeping..."
		return 0
	fi
	if [ ! -d "${WORKDIR}" ]; then
		install -m${PORTAGE_WORKDIR_MODE:-0700} -d "${WORKDIR}" || die "Failed to create dir '${WORKDIR}'"
	fi
	cd "${WORKDIR}" || die "Directory change failed: \`cd '${WORKDIR}'\`"
	__ebuild_phase pre_src_unpack
	__vecho ">>> Unpacking source$(_get_abi_string)..."
	__ebuild_phase src_unpack

		if [[ " ${FEATURES} " == *" force-multilib "* ]]; then
			if is_auto-multilib && is_ebuild; then
				>> "$PORTAGE_BUILDDIR"/.unpacked."${LOOP_ABI}" || die "IO Failure -- Failed to 'touch .unpacked.${LOOP_ABI}'"
			fi
			is_ebuild && { unset_abi; source "${T}"/environment || die ; }

			is_ebuild && { rm "${T}"/environment || die ; }
		fi
	>> "$PORTAGE_BUILDDIR/.unpacked" || \
		die "Failed to create $PORTAGE_BUILDDIR/.unpacked"
	__vecho ">>> Source unpacked in ${WORKDIR}"
	__ebuild_phase post_src_unpack
}

__dyn_clean() {
	if [ -z "${PORTAGE_BUILDDIR}" ]; then
		echo "Aborting clean phase because PORTAGE_BUILDDIR is unset!"
		return 1
	elif [ ! -d "${PORTAGE_BUILDDIR}" ] ; then
		return 0
	fi
	if has chflags $FEATURES ; then
		chflags -R noschg,nouchg,nosappnd,nouappnd "${PORTAGE_BUILDDIR}"
		chflags -R nosunlnk,nouunlnk "${PORTAGE_BUILDDIR}" 2>/dev/null
	fi

	rm -rf "${PORTAGE_BUILDDIR}"/image* "${PORTAGE_BUILDDIR}/homedir"
	rm -f "${PORTAGE_BUILDDIR}"/.installed*

	if [[ $EMERGE_FROM = binary ]] || \
		! has keeptemp $FEATURES && ! has keepwork $FEATURES ; then
		rm -rf "${T}"
	fi

	if [[ $EMERGE_FROM = binary ]] || ! has keepwork $FEATURES; then
		rm -f "$PORTAGE_BUILDDIR"/.{ebuild_changed,logid,pretended*,setuped*,unpacked*,prepared*} \
			"$PORTAGE_BUILDDIR"/.{configured*,compiled*,tested*,packaged*} \
			"$PORTAGE_BUILDDIR"/.abi \
			"$PORTAGE_BUILDDIR"/.die_hooks \
			"$PORTAGE_BUILDDIR"/.ipc_{in,out,lock} \
			"$PORTAGE_BUILDDIR"/.exit_status

		rm -rf "${PORTAGE_BUILDDIR}"/{build-info,abi-code}
		rm -rf "${WORKDIR}"*
	fi

	if [ -f "${PORTAGE_BUILDDIR}/.unpacked" ]; then
		find "${PORTAGE_BUILDDIR}" -type d ! -regex "^${WORKDIR}" | sort -r | tr "\n" "\0" | $XARGS -0 rmdir &>/dev/null
	fi

	# do not bind this to doebuild defined DISTDIR; don't trust doebuild, and if mistakes are made it'll
	# result in it wiping the users distfiles directory (bad).
	rm -rf "${PORTAGE_BUILDDIR}/distdir"

	# Some kernels, such as Solaris, return EINVAL when an attempt
	# is made to remove the current working directory.
	cd "$PORTAGE_BUILDDIR"/../..
	rmdir "$PORTAGE_BUILDDIR" 2>/dev/null

	true
}

__abort_handler() {
	local msg
	if [ "$2" != "fail" ]; then
		msg="${EBUILD}: ${1} aborted; exiting."
	else
		msg="${EBUILD}: ${1} failed; exiting."
	fi
	echo
	echo "$msg"
	echo
	eval ${3}
	#unset signal handler
	trap - SIGINT SIGQUIT
}

__abort_prepare() {
	__abort_handler src_prepare $1
	rm -f "$PORTAGE_BUILDDIR/.prepared"
	exit 1
}

__abort_configure() {
	__abort_handler src_configure $1
	rm -f "$PORTAGE_BUILDDIR/.configured"
	exit 1
}

__abort_compile() {
	__abort_handler "src_compile" $1
	rm -f "${PORTAGE_BUILDDIR}/.compiled"
	exit 1
}

__abort_test() {
	__abort_handler "__dyn_test" $1
	rm -f "${PORTAGE_BUILDDIR}/.tested"
	exit 1
}

__abort_install() {
	__abort_handler "src_install" $1
	rm -rf "${PORTAGE_BUILDDIR}/image"
	exit 1
}

__has_phase_defined_up_to() {
	local phase
	for phase in unpack prepare configure compile install; do
		has ${phase} ${DEFINED_PHASES} && return 0
		[[ ${phase} == $1 ]] && return 1
	done
	# We shouldn't actually get here
	return 1
}

__dyn_prepare() {

	if [[ -e $PORTAGE_BUILDDIR/.prepared ]] ; then
		__vecho ">>> It appears that '$PF' is already prepared; skipping."
		__vecho ">>> Remove '$PORTAGE_BUILDDIR/.prepared' to force prepare."
		return 0
	fi

	for LOOP_ABI in $(get_abi_list); do
		if [[ " ${FEATURES} " == *" force-multilib "* ]]; then
			is_ebuild && { set_abi ${LOOP_ABI}; source "${T}"/environment || die ; }

			if [ "${PORTAGE_BUILDDIR}"/.prepared.${LOOP_ABI} -nt "${WORKDIR}" ]; then
				echo ">>> It appears that ${PN} is already prepared for ABI=${LOOP_ABI}; skipping."
				echo ">>> Remove '$PORTAGE_BUILDDIR/.prepared.${LOOP_ABI}' to force prepare."
				continue
			fi
		fi
	if [[ -d $S ]] ; then
		cd "${S}"
	elif ___eapi_has_S_WORKDIR_fallback; then
		cd "${WORKDIR}"
	elif [[ -z ${A} ]] && ! __has_phase_defined_up_to prepare; then
		cd "${WORKDIR}"
	else
		die "The source directory '${S}' doesn't exist"
	fi

	trap __abort_prepare SIGINT SIGQUIT

	__ebuild_phase pre_src_prepare
	__vecho ">>> Preparing source in $PWD$(_get_abi_string) ..."
	__ebuild_phase src_prepare

		if [[ " ${FEATURES} " == *" force-multilib "* ]]; then
			if is_auto-multilib && is_ebuild; then
				>> "$PORTAGE_BUILDDIR"/.prepared."${LOOP_ABI}" || die "IO Failure -- Failed to 'touch .prepared.${LOOP_ABI}'"
			fi
			is_ebuild && { unset_abi; source "${T}"/environment || die ; }
		fi
	done
	[[ " ${FEATURES} " == *" force-multilib "* ]] && is_ebuild && { rm "${T}"/environment || die ; }

	>> "$PORTAGE_BUILDDIR/.prepared" || \
		die "Failed to create $PORTAGE_BUILDDIR/.prepared"
	__vecho ">>> Source prepared."
	__ebuild_phase post_src_prepare

	trap - SIGINT SIGQUIT
}

# @FUNCTION: __start_distcc
# @DESCRIPTION:
# Start distcc-pump if necessary.
__start_distcc() {
	if has distcc $FEATURES && has distcc-pump $FEATURES ; then
		if [[ -z $INCLUDE_SERVER_PORT ]] || [[ ! -w $INCLUDE_SERVER_PORT ]] ; then
			# adding distcc to PATH repeatedly results in fatal distcc recursion :)
			eval $(pump --startup | grep -v PATH)
			trap "pump --shutdown >/dev/null" EXIT
		fi
	fi
}

__dyn_configure() {

	if [[ -e $PORTAGE_BUILDDIR/.configured ]] ; then
		__vecho ">>> It appears that '$PF' is already configured; skipping."
		__vecho ">>> Remove '$PORTAGE_BUILDDIR/.configured' to force configuration."
		return 0
	fi

	for LOOP_ABI in $(get_abi_list); do
		if [[ " ${FEATURES} " == *" force-multilib "* ]]; then
			is_ebuild && { set_abi ${LOOP_ABI}; source "${T}"/environment || die ; }

			if [ ${PORTAGE_BUILDDIR}/.configured.${LOOP_ABI} -nt "${WORKDIR}" ]; then
				echo ">>> It appears that ${PN} is already configured for ABI=${LOOP_ABI}; skipping."
				echo ">>> Remove '$PORTAGE_BUILDDIR/.configured.${LOOP_ABI}' to force configuration."
				continue
			fi
		fi
	if [[ -d $S ]] ; then
		cd "${S}"
	elif ___eapi_has_S_WORKDIR_fallback; then
		cd "${WORKDIR}"
	elif [[ -z ${A} ]] && ! __has_phase_defined_up_to configure; then
		cd "${WORKDIR}"
	else
		die "The source directory '${S}' doesn't exist"
	fi

	trap __abort_configure SIGINT SIGQUIT
	__start_distcc

	__ebuild_phase pre_src_configure

	__vecho ">>> Configuring source in $PWD$(_get_abi_string) ..."
	__ebuild_phase src_configure

		if [[ " ${FEATURES} " == *" force-multilib "* ]]; then
			if is_auto-multilib && is_ebuild; then
				>> "$PORTAGE_BUILDDIR"/.configured."${LOOP_ABI}" || die "IO Failure -- Failed to 'touch .configured.${LOOP_ABI}'"
			fi
			is_ebuild && { unset_abi; source "${T}"/environment || die ; }
		fi
	done
	[[ " ${FEATURES} " == *" force-multilib "* ]] && is_ebuild && { rm "${T}"/environment || die ; }
	>> "$PORTAGE_BUILDDIR/.configured" || \
		die "Failed to create $PORTAGE_BUILDDIR/.configured"
	__vecho ">>> Source configured."

	__ebuild_phase post_src_configure

	trap - SIGINT SIGQUIT
}

__dyn_compile() {

	if [[ -e $PORTAGE_BUILDDIR/.compiled ]] ; then
		__vecho ">>> It appears that '${PF}' is already compiled; skipping."
		__vecho ">>> Remove '$PORTAGE_BUILDDIR/.compiled' to force compilation."
		return 0
	fi

	for LOOP_ABI in $(get_abi_list); do
		if [[ " ${FEATURES} " == *" force-multilib "* ]]; then
			is_ebuild && { set_abi ${LOOP_ABI}; source "${T}"/environment || die ; }

			if [ ${PORTAGE_BUILDDIR}/.compiled.${LOOP_ABI} -nt "${WORKDIR}" ]; then
				echo ">>> It appears that ${PN} is already compiled for ABI=${LOOP_ABI}; skipping."
				echo ">>> Remove '$PORTAGE_BUILDDIR/.compiled.${LOOP_ABI}' to force compilation."
				continue
			fi
		fi
	if [[ -d $S ]] ; then
		cd "${S}"
	elif ___eapi_has_S_WORKDIR_fallback; then
		cd "${WORKDIR}"
	elif [[ -z ${A} ]] && ! __has_phase_defined_up_to compile; then
		cd "${WORKDIR}"
	else
		die "The source directory '${S}' doesn't exist"
	fi

	trap __abort_compile SIGINT SIGQUIT
	__start_distcc

	__ebuild_phase pre_src_compile

	__vecho ">>> Compiling source in $PWD$(_get_abi_string) ..."
	__ebuild_phase src_compile

		if [[ " ${FEATURES} " == *" force-multilib "* ]]; then
			if is_auto-multilib && is_ebuild; then
				>> "$PORTAGE_BUILDDIR"/.compiled."${LOOP_ABI}" || die "IO Failure -- Failed to 'touch .compiled.${LOOP_ABI}'"
			fi
			is_ebuild && { unset_abi; source "${T}"/environment || die ; }
		fi
	done
	[[ " ${FEATURES} " == *" force-multilib "* ]] && is_ebuild && { rm "${T}"/environment || die ; }
	>> "$PORTAGE_BUILDDIR/.compiled" || \
		die "Failed to create $PORTAGE_BUILDDIR/.compiled"
	__vecho ">>> Source compiled."

	__ebuild_phase post_src_compile

	trap - SIGINT SIGQUIT
}

__dyn_test() {

	if [[ -e $PORTAGE_BUILDDIR/.tested ]] ; then
		__vecho ">>> It appears that ${PN} has already been tested; skipping."
		__vecho ">>> Remove '${PORTAGE_BUILDDIR}/.tested' to force test."
		return
	fi

	trap "__abort_test" SIGINT SIGQUIT
<<<<<<< HEAD
	for LOOP_ABI in $(get_abi_list); do
		[[ " ${FEATURES} " == *" force-multilib "* ]] && is_ebuild && { set_abi ${LOOP_ABI}; source "${T}"/environment || die ; }
=======
	__start_distcc
>>>>>>> 1a97abbe

	if [ -d "${S}" ]; then
		cd "${S}"
	else
		cd "${WORKDIR}"
	fi

	if has test ${RESTRICT} ; then
		einfo "Skipping make test/check due to ebuild restriction."
		__vecho ">>> Test phase [disabled because of RESTRICT=test]: ${CATEGORY}/${PF}"

	# If ${EBUILD_FORCE_TEST} == 1 and FEATURES came from ${T}/environment
	# then it might not have FEATURES=test like it's supposed to here.
	elif [[ ${EBUILD_FORCE_TEST} != 1 ]] && ! has test ${FEATURES} ; then
		__vecho ">>> Test phase [not enabled]: ${CATEGORY}/${PF}"
	else
		# If ${EBUILD_FORCE_TEST} == 1 and USE came from ${T}/environment
		# then it might not have USE=test like it's supposed to here.
		if [[ ${EBUILD_FORCE_TEST} == 1 && test =~ ${PORTAGE_IUSE} ]] && \
			! has test ${USE} ; then
			export USE="${USE} test"
		fi

		if [[ " ${FEATURES} " == *" force-multilib "* ]]; then
			if [ ${PORTAGE_BUILDDIR}/.tested.${LOOP_ABI} -nt "${WORKDIR}" ]; then
				echo ">>> It appears that ${PN} is already tested for ABI=${LOOP_ABI}; skipping."
				echo ">>> Remove '$PORTAGE_BUILDDIR/.tested.${LOOP_ABI}' to force testing."
				continue
			fi
		fi

		local save_sp=${SANDBOX_PREDICT}
		addpredict /
		__ebuild_phase pre_src_test

		__vecho ">>> Test phase: ${CATEGORY}/${PF}"
		__ebuild_phase src_test
<<<<<<< HEAD

		if [[ " ${FEATURES} " == *" force-multilib "* ]]; then
			if is_auto-multilib && is_ebuild; then
				>> "$PORTAGE_BUILDDIR"/.tested."${LOOP_ABI}" || die "IO Failure -- Failed to 'touch .tested.${LOOP_ABI}'"
			fi
		fi
=======
		__vecho ">>> Completed testing ${CATEGORY}/${PF}"

>>>>>>> 1a97abbe
		>> "$PORTAGE_BUILDDIR/.tested" || \
			die "Failed to create $PORTAGE_BUILDDIR/.tested"
		__ebuild_phase post_src_test
		SANDBOX_PREDICT=${save_sp}
	fi

			[[ " ${FEATURES} " == *" force-multilib "* ]] && is_ebuild && { unset_abi; source "${T}"/environment || die ; }
	done
	[[ " ${FEATURES} " == *" force-multilib "* ]] && is_ebuild && { rm "${T}"/environment || die ; }

	trap - SIGINT SIGQUIT
}

__dyn_install() {
	[ -z "$PORTAGE_BUILDDIR" ] && die "${FUNCNAME}: PORTAGE_BUILDDIR is unset"
	if has noauto $FEATURES ; then
		rm -f "${PORTAGE_BUILDDIR}/.installed"
	elif [[ -e $PORTAGE_BUILDDIR/.installed ]] ; then
		__vecho ">>> It appears that '${PF}' is already installed; skipping."
		__vecho ">>> Remove '${PORTAGE_BUILDDIR}/.installed' to force install."
		return 0
	fi
	trap "__abort_install" SIGINT SIGQUIT
	__start_distcc

	__ebuild_phase pre_src_install

	if ___eapi_has_prefix_variables; then
		_x=${ED}
	else
		_x=${D}
	fi
	rm -rf "${D}"
	[[ " ${FEATURES} " == *" force-multilib "* ]] && is_auto-multilib && rm -rf "${D}".${ABI}
	mkdir -p "${_x}"
	unset _x
	for LOOP_ABI in $(get_abi_list); do
		[[ " ${FEATURES} " == *" force-multilib "* ]] && is_ebuild && { set_abi ${LOOP_ABI}; source "${T}"/environment || die ; }

	if [[ -d $S ]] ; then
		cd "${S}"
	elif ___eapi_has_S_WORKDIR_fallback; then
		cd "${WORKDIR}"
	elif [[ -z ${A} ]] && ! __has_phase_defined_up_to install; then
		cd "${WORKDIR}"
	else
		die "The source directory '${S}' doesn't exist"
	fi

	__vecho
	__vecho ">>> Install ${PF} into ${D} category ${CATEGORY}"
	#our custom version of libtool uses $S and $D to fix
	#invalid paths in .la files
	export S D

	# Reset exeinto(), docinto(), insinto(), and into() state variables
	# in case the user is running the install phase multiple times
	# consecutively via the ebuild command.
	export DESTTREE=/usr
	export INSDESTTREE=""
	export _E_EXEDESTTREE_=""
	export _E_DOCDESTTREE_=""

	__ebuild_phase src_install

		if ( [[ " ${FEATURES} " == *" force-multilib "* ]] && is_auto-multilib ) ; then
			_finalize_abi_install
			cp "${T}"/environment "${PORTAGE_BUILDDIR}"/build-info/environment.${LOOP_ABI} || die
			if is_ebuild; then
				unset_abi; source "${T}"/environment || die
				touch "$PORTAGE_BUILDDIR"/.installed."${LOOP_ABI}" || die "IO Failure -- Failed to 'touch .installed.${LOOP_ABI}'"
			fi
		fi
	done
	if [[ -d "${D}" ]]; then
		if [[ " ${FEATURES} " == *" force-multilib "* ]]; then
			if [[ ${CATEGORY}/${PN} == sys-devel/libtool ]] ; then
				ewarn "Preserving libltdl.la because of extensive usage"
				ewarn "even in m4 macros of libtool"
			else
				find "${D}" -name '*.la' ! -exec grep -q shouldnotlink=yes {} \; -exec rm {} \;
			fi
		fi

	>> "$PORTAGE_BUILDDIR/.installed" || \
		die "Failed to create $PORTAGE_BUILDDIR/.installed"
	__vecho ">>> Completed installing ${PF} into ${D}"
	__vecho
	__ebuild_phase post_src_install

	cd "${PORTAGE_BUILDDIR}"/build-info
	set -f
	local f x
	IFS=$' \t\n\r'
	for f in CATEGORY DEFINED_PHASES FEATURES INHERITED IUSE \
		PF PKGUSE SLOT KEYWORDS HOMEPAGE DESCRIPTION ; do
		x=$(echo -n ${!f})
		[[ -n $x ]] && echo "$x" > $f
	done
	if [[ $CATEGORY != virtual ]] ; then
		for f in ASFLAGS CBUILD CC CFLAGS CHOST CTARGET CXX \
			CXXFLAGS EXTRA_ECONF EXTRA_EINSTALL EXTRA_MAKE \
			LDFLAGS LIBCFLAGS LIBCXXFLAGS QA_CONFIGURE_OPTIONS \
			QA_DESKTOP_FILE ; do
			x=$(echo -n ${!f})
			[[ -n $x ]] && echo "$x" > $f
		done
		# whitespace preserved
		for f in QA_AM_MAINTAINER_MODE ; do
			[[ -n ${!f} ]] && echo "${!f}" > $f
		done
	fi
	if [[ " ${FEATURES} " == *" force-multilib "* ]]; then
		#IUSE is changed in _post_src_install_chost_fix
		#in pym/portage/package/ebuild/doebuild.py
		#which is run after dyn_install, so useless to
		#add internal USE flags here 
		if is_auto-multilib; then
			echo "$(get_abi_order)" > MULTILIB_ABIS
		fi
	fi
	echo "${USE}"       > USE
	echo "${EAPI:-0}"   > EAPI

	# Save EPREFIX, since it makes it easy to use chpathtool to
	# adjust the content of a binary package so that it will
	# work in a different EPREFIX from the one is was built for.
	if ___eapi_has_prefix_variables && [[ -n ${EPREFIX} ]]; then
		echo "${EPREFIX}" > EPREFIX
	fi

	set +f

	# local variables can leak into the saved environment.
	unset f

	# Use safe cwd, avoiding unsafe import for bug #469338.
	cd "${PORTAGE_PYM_PATH}"
	__save_ebuild_env --exclude-init-phases | __filter_readonly_variables \
		--filter-path --filter-sandbox --allow-extra-vars > \
		"${PORTAGE_BUILDDIR}"/build-info/environment
	assert "__save_ebuild_env failed"
	cd "${PORTAGE_BUILDDIR}"/build-info || die

	${PORTAGE_BZIP2_COMMAND} -f9 environment

	cp "${EBUILD}" "${PF}.ebuild"
	[ -n "${PORTAGE_REPO_NAME}" ]  && echo "${PORTAGE_REPO_NAME}" > repository
	if has nostrip ${FEATURES} ${RESTRICT} || has strip ${RESTRICT}
	then
		>> DEBUGBUILD
	fi

	else
		if [[ " ${FEATURES} " == *" force-multilib "* ]]; then
			cd "${PORTAGE_BUILDDIR}"
			if [[ $EMERGE_FROM = binary ]] || ! has keepwork $FEATURES; then
				rm -f "$PORTAGE_BUILDDIR"/.{ebuild_changed,exit_status,logid,unpacked,prepared} \
					"$PORTAGE_BUILDDIR"/.{configured,compiled,tested,packaged} \
					"$PORTAGE_BUILDDIR"/.die_hooks

				rm -rf "${WORKDIR}"
			fi

			if [ -f "${PORTAGE_BUILDDIR}/.unpacked" ]; then
				find "${PORTAGE_BUILDDIR}" -type d ! -regex "^${WORKDIR}" | sort -r | tr "\n" "\0" | $XARGS -0 rmdir &>/dev/null
			fi
		fi
	fi
	trap - SIGINT SIGQUIT
}

__dyn_help() {
	echo
	echo "Portage"
	echo "Copyright 1999-2010 Gentoo Foundation"
	echo
	echo "How to use the ebuild command:"
	echo
	echo "The first argument to ebuild should be an existing .ebuild file."
	echo
	echo "One or more of the following options can then be specified.  If more"
	echo "than one option is specified, each will be executed in order."
	echo
	echo "  help        : show this help screen"
	echo "  pretend     : execute package specific pretend actions"
	echo "  setup       : execute package specific setup actions"
	echo "  fetch       : download source archive(s) and patches"
	echo "  nofetch     : display special fetch instructions"
	echo "  digest      : create a manifest file for the package"
	echo "  manifest    : create a manifest file for the package"
	echo "  unpack      : unpack sources (auto-dependencies if needed)"
	echo "  prepare     : prepare sources (auto-dependencies if needed)"
	echo "  configure   : configure sources (auto-fetch/unpack if needed)"
	echo "  compile     : compile sources (auto-fetch/unpack/configure if needed)"
	echo "  test        : test package (auto-fetch/unpack/configure/compile if needed)"
	echo "  preinst     : execute pre-install instructions"
	echo "  postinst    : execute post-install instructions"
	echo "  install     : install the package to the temporary install directory"
	echo "  qmerge      : merge image into live filesystem, recording files in db"
	echo "  merge       : do fetch, unpack, compile, install and qmerge"
	echo "  prerm       : execute pre-removal instructions"
	echo "  postrm      : execute post-removal instructions"
	echo "  unmerge     : remove package from live filesystem"
	echo "  config      : execute package specific configuration actions"
	echo "  package     : create a tarball package in ${PKGDIR}/All"
	echo "  rpm         : build a RedHat RPM package"
	echo "  clean       : clean up all source and temporary files"
	echo
	echo "The following settings will be used for the ebuild process:"
	echo
	echo "  package     : ${PF}"
	echo "  slot        : ${SLOT}"
	echo "  category    : ${CATEGORY}"
	echo "  description : ${DESCRIPTION}"
	echo "  system      : ${CHOST}"
	echo "  c flags     : ${CFLAGS}"
	echo "  c++ flags   : ${CXXFLAGS}"
	echo "  make flags  : ${MAKEOPTS}"
	echo -n "  build mode  : "
	if has nostrip ${FEATURES} ${RESTRICT} || has strip ${RESTRICT} ;
	then
		echo "debug (large)"
	else
		echo "production (stripped)"
	fi
	echo "  merge to    : ${ROOT}"
	echo
	if [ -n "$USE" ]; then
		echo "Additionally, support for the following optional features will be enabled:"
		echo
		echo "  ${USE}"
	fi
	echo
}

# @FUNCTION: __ebuild_arg_to_phase
# @DESCRIPTION:
# Translate a known ebuild(1) argument into the precise
# name of it's corresponding ebuild phase.
__ebuild_arg_to_phase() {
	[ $# -ne 1 ] && die "expected exactly 1 arg, got $#: $*"
	local arg=$1
	local phase_func=""

	case "$arg" in
		pretend)
			___eapi_has_pkg_pretend && \
				phase_func=pkg_pretend
			;;
		setup)
			phase_func=pkg_setup
			;;
		nofetch)
			phase_func=pkg_nofetch
			;;
		unpack)
			phase_func=src_unpack
			;;
		prepare)
			___eapi_has_src_prepare && \
				phase_func=src_prepare
			;;
		configure)
			___eapi_has_src_configure && \
				phase_func=src_configure
			;;
		compile)
			phase_func=src_compile
			;;
		test)
			phase_func=src_test
			;;
		install)
			phase_func=src_install
			;;
		preinst)
			phase_func=pkg_preinst
			;;
		postinst)
			phase_func=pkg_postinst
			;;
		prerm)
			phase_func=pkg_prerm
			;;
		postrm)
			phase_func=pkg_postrm
			;;
	esac

	[[ -z $phase_func ]] && return 1
	echo "$phase_func"
	return 0
}

__ebuild_phase_funcs() {
	[ $# -ne 2 ] && die "expected exactly 2 args, got $#: $*"
	local eapi=$1
	local phase_func=$2
	local all_phases="src_compile pkg_config src_configure pkg_info
		src_install pkg_nofetch pkg_postinst pkg_postrm pkg_preinst
		src_prepare pkg_prerm pkg_pretend pkg_setup src_test src_unpack"
	local x

	# First, set up the error handlers for default*
	for x in ${all_phases} ; do
		eval "default_${x}() {
			die \"default_${x}() is not supported in EAPI='${eapi}' in phase ${phase_func}\"
		}"
	done

	# We can just call the specific handler -- it will either error out
	# on invalid phase or run it.
	eval "default() {
		default_${phase_func}
	}"

	case "$eapi" in
		0|1) # EAPIs not supporting 'default'

			for x in pkg_nofetch src_unpack src_test ; do
				declare -F $x >/dev/null || \
					eval "$x() { __eapi0_$x; }"
			done

			if ! declare -F src_compile >/dev/null ; then
				case "$eapi" in
					0)
						src_compile() { __eapi0_src_compile; }
						;;
					*)
						src_compile() { __eapi1_src_compile; }
						;;
				esac
			fi
			;;

		*) # EAPIs supporting 'default'

			# defaults starting with EAPI 0
			[[ ${phase_func} == pkg_nofetch ]] && \
				default_pkg_nofetch() { __eapi0_pkg_nofetch; }
			[[ ${phase_func} == src_unpack ]] && \
				default_src_unpack() { __eapi0_src_unpack; }
			[[ ${phase_func} == src_test ]] && \
				default_src_test() { __eapi0_src_test; }

			# defaults starting with EAPI 2
			[[ ${phase_func} == src_configure ]] && \
				default_src_configure() { __eapi2_src_configure; }
			[[ ${phase_func} == src_compile ]] && \
				default_src_compile() { __eapi2_src_compile; }

			# bind supported phases to the defaults
			declare -F src_unpack >/dev/null || \
				src_unpack() { default; }
			declare -F src_configure >/dev/null || \
				src_configure() { default; }
			declare -F src_compile >/dev/null || \
				src_compile() { default; }
			declare -F src_test >/dev/null || \
				src_test() { default; }

			# defaults starting with EAPI 4
			if ! has ${eapi} 2 3; then
				[[ ${phase_func} == src_install ]] && \
					default_src_install() { __eapi4_src_install; }

				declare -F src_install >/dev/null || \
					src_install() { default; }
			fi
			;;
	esac
}

__ebuild_main() {

	# Subshell/helper die support (must export for the die helper).
	# Since this function is typically executed in a subshell,
	# setup EBUILD_MASTER_PID to refer to the current $BASHPID,
	# which seems to give the best results when further
	# nested subshells call die.
	export EBUILD_MASTER_PID=${BASHPID:-$(__bashpid)}
	trap 'exit 1' SIGTERM

	#a reasonable default for $S
	[[ -z ${S} ]] && export S=${WORKDIR}/${P}

	if [[ -s $SANDBOX_LOG ]] ; then
		# We use SANDBOX_LOG to check for sandbox violations,
		# so we ensure that there can't be a stale log to
		# interfere with our logic.
		local x=
		if [[ -n SANDBOX_ON ]] ; then
			x=$SANDBOX_ON
			export SANDBOX_ON=0
		fi

		rm -f "$SANDBOX_LOG" || \
			die "failed to remove stale sandbox log: '$SANDBOX_LOG'"

		if [[ -n $x ]] ; then
			export SANDBOX_ON=$x
		fi
		unset x
	fi

	# Force configure scripts that automatically detect ccache to
	# respect FEATURES="-ccache".
	has ccache $FEATURES || export CCACHE_DISABLE=1

	local phase_func=$(__ebuild_arg_to_phase "$EBUILD_PHASE")
	[[ -n $phase_func ]] && __ebuild_phase_funcs "$EAPI" "$phase_func"
	unset phase_func

	__source_all_bashrcs

	case ${1} in
	nofetch)
		__ebuild_phase_with_hooks pkg_nofetch
		;;
	config|info)
		if has "${1}" config info && \
			! declare -F "pkg_${1}" >/dev/null ; then
			ewarn  "pkg_${1}() is not defined: '${EBUILD##*/}'"
		fi
		export SANDBOX_ON="0"
		if [ "${PORTAGE_DEBUG}" != "1" ] || [ "${-/x/}" != "$-" ]; then
			__ebuild_phase_with_hooks pkg_${1}
		else
			set -x
			__ebuild_phase_with_hooks pkg_${1}
			set +x
		fi
		if [[ -n $PORTAGE_UPDATE_ENV ]] ; then
			# Update environment.bz2 in case installation phases
			# need to pass some variables to uninstallation phases.
			# Use safe cwd, avoiding unsafe import for bug #469338.
			cd "${PORTAGE_PYM_PATH}"
			__save_ebuild_env --exclude-init-phases | \
				__filter_readonly_variables --filter-path \
				--filter-sandbox --allow-extra-vars \
				| ${PORTAGE_BZIP2_COMMAND} -c -f9 > "$PORTAGE_UPDATE_ENV"
			assert "__save_ebuild_env failed"
		fi
		;;
	prerm|postrm|preinst|postinst)
		if [[ " ${FEATURES} " == *" force-multilib "* ]]; then
			for LOOP_ABI in $(get_abi_order); do
				if is_auto-multilib ; then
					case ${1} in
						preinst|postinst)
							set_abi ${LOOP_ABI}
							source "${T}"/environment
							;;
						prerm|postrm)
							# if = backward compactibility for previous versions, which did not
							# install a per-ABI environment
							if [[ -f "${ROOT}"var/db/pkg/${CATEGORY}/${PF}/environment.${LOOP_ABI}.bz2 ]] ; then
								bzcat "${ROOT}"var/db/pkg/${CATEGORY}/${PF}/environment.${LOOP_ABI}.bz2 > "${T}"/environment || die
								__preprocess_ebuild_env --filter-metadata
							fi
							;;
					esac
					# >/dev/null = backward compactibility for prerm/postrm
					source "${T}"/environment 2>/dev/null || die
				fi
				export SANDBOX_ON="0"
				if [ "${PORTAGE_DEBUG}" != "1" ] || [ "${-/x/}" != "$-" ]; then
					__ebuild_phase_with_hooks pkg_${1}
				else
					set -x
					__ebuild_phase_with_hooks pkg_${1}
					set +x
				fi

				if [[ -n $PORTAGE_UPDATE_ENV ]] ; then
					# Update environment.bz2 in case installation phases
					# need to pass some variables to uninstallation phases.
					__save_ebuild_env --exclude-init-phases | \
						__filter_readonly_variables --filter-path \
						--filter-sandbox --allow-extra-vars \
						| ${PORTAGE_BZIP2_COMMAND} -c -f9 > "$PORTAGE_UPDATE_ENV"
					assert "__save_ebuild_env failed"
				fi
				if is_auto-multilib ; then
					case ${1} in
						preinst|postinst)
							unset_abi
							source "${T}"/environment
							;;
						prerm|postrm)
							#if = backward compactibility for previous versions, which did not
							#install a per-ABI environment
							if [[ -f "${ROOT}"var/db/pkg/${CATEGORY}/${PF}/environment.${LOOP_ABI}.bz2 ]] ; then
								__preprocess_ebuild_env --filter-metadata
								bzcat "${ROOT}"var/db/pkg/${CATEGORY}/${PF}/environment.${LOOP_ABI}.bz2 > "${T}"/environment || die
							fi
							;;
					esac
					# >/dev/null = backward compactibility for prerm/postrm
					source "${T}"/environment 2>/dev/null || die
				fi
			done
		else
			export SANDBOX_ON="0"
			if [ "${PORTAGE_DEBUG}" != "1" ] || [ "${-/x/}" != "$-" ]; then
				__ebuild_phase_with_hooks pkg_${1}
			else
				set -x
				__ebuild_phase_with_hooks pkg_${1}
				set +x
			fi
			if [[ -n $PORTAGE_UPDATE_ENV ]] ; then
				# Update environment.bz2 in case installation phases
				# need to pass some variables to uninstallation phases.
				__save_ebuild_env --exclude-init-phases | \
					__filter_readonly_variables --filter-path \
					--filter-sandbox --allow-extra-vars \
					| ${PORTAGE_BZIP2_COMMAND} -c -f9 > "$PORTAGE_UPDATE_ENV"
				assert "__save_ebuild_env failed"
			fi
		fi
		;;
	unpack|prepare|configure|compile|test|clean|install)
		if [[ ${SANDBOX_DISABLED:-0} = 0 ]] ; then
			export SANDBOX_ON="1"
		else
			export SANDBOX_ON="0"
		fi

		case "${1}" in
		configure|compile)

			local x
			for x in ASFLAGS CCACHE_DIR CCACHE_SIZE \
				CFLAGS CXXFLAGS LDFLAGS LIBCFLAGS LIBCXXFLAGS ; do
				[[ ${!x+set} = set ]] && export $x
			done
			unset x

			has distcc $FEATURES && [[ -n $DISTCC_DIR ]] && \
				[[ ${SANDBOX_WRITE/$DISTCC_DIR} = $SANDBOX_WRITE ]] && \
				addwrite "$DISTCC_DIR"

			x=LIBDIR_$ABI
			[ -z "$PKG_CONFIG_PATH" -a -n "$ABI" -a -n "${!x}" ] && \
				export PKG_CONFIG_PATH=${EPREFIX}/usr/${!x}/pkgconfig

			if has noauto $FEATURES && \
				[[ ! -f $PORTAGE_BUILDDIR/.unpacked ]] ; then
				echo
				echo "!!! We apparently haven't unpacked..." \
					"This is probably not what you"
				echo "!!! want to be doing... You are using" \
					"FEATURES=noauto so I'll assume"
				echo "!!! that you know what you are doing..." \
					"You have 5 seconds to abort..."
				echo

				local x
				for x in 1 2 3 4 5 6 7 8; do
					LC_ALL=C sleep 0.25
				done

				sleep 3
			fi

			cd "$PORTAGE_BUILDDIR"
			if [ ! -d build-info ] ; then
				mkdir build-info
				cp "$EBUILD" "build-info/$PF.ebuild"
			fi

			#our custom version of libtool uses $S and $D to fix
			#invalid paths in .la files
			export S D

			;;
		esac

		if [ "${PORTAGE_DEBUG}" != "1" ] || [ "${-/x/}" != "$-" ]; then
			__dyn_${1}
		else
			set -x
			__dyn_${1}
			set +x
		fi
		export SANDBOX_ON="0"
		;;
	help|pretend|setup)
		#pkg_setup needs to be out of the sandbox for tmp file creation;
		#for example, awking and piping a file in /tmp requires a temp file to be created
		#in /etc.  If pkg_setup is in the sandbox, both our lilo and apache ebuilds break.
		export SANDBOX_ON="0"
		if [ "${PORTAGE_DEBUG}" != "1" ] || [ "${-/x/}" != "$-" ]; then
			__dyn_${1}
		else
			set -x
			__dyn_${1}
			set +x
		fi
		;;
	_internal_test)
		;;
	*)
		export SANDBOX_ON="1"
		echo "Unrecognized arg '${1}'"
		echo
		__dyn_help
		exit 1
		;;
	esac

	# Save the env only for relevant phases.
	if ! has "${1}" clean help info nofetch ; then
		umask 002
		# Use safe cwd, avoiding unsafe import for bug #469338.
		cd "${PORTAGE_PYM_PATH}"
		__save_ebuild_env | __filter_readonly_variables \
			--filter-features > "$T/environment"
		assert "__save_ebuild_env failed"
		chgrp "${PORTAGE_GRPNAME:-portage}" "$T/environment"
		chmod g+w "$T/environment"
	fi
	[[ -n $PORTAGE_EBUILD_EXIT_FILE ]] && > "$PORTAGE_EBUILD_EXIT_FILE"
	if [[ -n $PORTAGE_IPC_DAEMON ]] ; then
		[[ ! -s $SANDBOX_LOG ]]
		"$PORTAGE_BIN_PATH"/ebuild-ipc exit $?
	fi
}<|MERGE_RESOLUTION|>--- conflicted
+++ resolved
@@ -569,12 +569,9 @@
 	fi
 
 	trap "__abort_test" SIGINT SIGQUIT
-<<<<<<< HEAD
 	for LOOP_ABI in $(get_abi_list); do
 		[[ " ${FEATURES} " == *" force-multilib "* ]] && is_ebuild && { set_abi ${LOOP_ABI}; source "${T}"/environment || die ; }
-=======
-	__start_distcc
->>>>>>> 1a97abbe
+		__start_distcc
 
 	if [ -d "${S}" ]; then
 		cd "${S}"
@@ -612,17 +609,14 @@
 
 		__vecho ">>> Test phase: ${CATEGORY}/${PF}"
 		__ebuild_phase src_test
-<<<<<<< HEAD
 
 		if [[ " ${FEATURES} " == *" force-multilib "* ]]; then
 			if is_auto-multilib && is_ebuild; then
 				>> "$PORTAGE_BUILDDIR"/.tested."${LOOP_ABI}" || die "IO Failure -- Failed to 'touch .tested.${LOOP_ABI}'"
 			fi
 		fi
-=======
 		__vecho ">>> Completed testing ${CATEGORY}/${PF}"
 
->>>>>>> 1a97abbe
 		>> "$PORTAGE_BUILDDIR/.tested" || \
 			die "Failed to create $PORTAGE_BUILDDIR/.tested"
 		__ebuild_phase post_src_test

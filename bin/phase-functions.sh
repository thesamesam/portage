#!/bin/bash
# Copyright 1999-2015 Gentoo Foundation
# Distributed under the terms of the GNU General Public License v2

# Hardcoded bash lists are needed for backward compatibility with
# <portage-2.1.4 since they assume that a newly installed version
# of ebuild.sh will work for pkg_postinst, pkg_prerm, and pkg_postrm
# when portage is upgrading itself.

PORTAGE_READONLY_METADATA="DEFINED_PHASES DEPEND DESCRIPTION
	EAPI HDEPEND HOMEPAGE INHERITED IUSE REQUIRED_USE KEYWORDS LICENSE
	PDEPEND PROVIDE RDEPEND REPOSITORY RESTRICT SLOT SRC_URI"

PORTAGE_READONLY_VARS="D EBUILD EBUILD_PHASE EBUILD_PHASE_FUNC \
	EBUILD_SH_ARGS ECLASSDIR EMERGE_FROM FILESDIR MERGE_TYPE \
	PM_EBUILD_HOOK_DIR \
	PORTAGE_ACTUAL_DISTDIR PORTAGE_ARCHLIST PORTAGE_BASHRC  \
	PORTAGE_BINPKG_FILE PORTAGE_BINPKG_TAR_OPTS PORTAGE_BINPKG_TMPFILE \
	PORTAGE_BIN_PATH PORTAGE_BUILDDIR PORTAGE_BUILD_GROUP \
	PORTAGE_BUILD_USER PORTAGE_BUNZIP2_COMMAND \
	PORTAGE_BZIP2_COMMAND PORTAGE_COLORMAP PORTAGE_CONFIGROOT \
	PORTAGE_DEBUG PORTAGE_DEPCACHEDIR PORTAGE_EBUILD_EXIT_FILE \
	PORTAGE_ECLASS_LOCATIONS \
	PORTAGE_GID PORTAGE_GRPNAME PORTAGE_INST_GID PORTAGE_INST_UID \
	PORTAGE_INTERNAL_CALLER PORTAGE_IPC_DAEMON PORTAGE_IUSE PORTAGE_LOG_FILE \
	PORTAGE_MUTABLE_FILTERED_VARS PORTAGE_OVERRIDE_EPREFIX \
	PORTAGE_PYM_PATH PORTAGE_PYTHON PORTAGE_PYTHONPATH \
	PORTAGE_READONLY_METADATA PORTAGE_READONLY_VARS \
	PORTAGE_REPO_NAME PORTAGE_REPOSITORIES PORTAGE_RESTRICT \
	PORTAGE_SAVED_READONLY_VARS PORTAGE_SIGPIPE_STATUS \
	PORTAGE_TMPDIR PORTAGE_UPDATE_ENV PORTAGE_USERNAME \
	PORTAGE_VERBOSE PORTAGE_WORKDIR_MODE PORTAGE_XATTR_EXCLUDE \
	PORTDIR \
	REPLACING_VERSIONS REPLACED_BY_VERSION T WORKDIR \
	__PORTAGE_HELPER __PORTAGE_TEST_HARDLINK_LOCKS"

PORTAGE_SAVED_READONLY_VARS="A CATEGORY P PF PN PR PV PVR"

# Variables that portage sets but doesn't mark readonly.
# In order to prevent changed values from causing unexpected
# interference, they are filtered out of the environment when
# it is saved or loaded (any mutations do not persist).
PORTAGE_MUTABLE_FILTERED_VARS="AA HOSTNAME"

# @FUNCTION: __filter_readonly_variables
# @DESCRIPTION: [--filter-sandbox] [--allow-extra-vars]
# Read an environment from stdin and echo to stdout while filtering variables
# with names that are known to cause interference:
#
#   * some specific variables for which bash does not allow assignment
#   * some specific variables that affect portage or sandbox behavior
#   * variable names that begin with a digit or that contain any
#     non-alphanumeric characters that are not be supported by bash
#
# --filter-sandbox causes all SANDBOX_* variables to be filtered, which
# is only desired in certain cases, such as during preprocessing or when
# saving environment.bz2 for a binary or installed package.
#
# --filter-features causes the special FEATURES variable to be filtered.
# Generally, we want it to persist between phases since the user might
# want to modify it via bashrc to enable things like splitdebug and
# installsources for specific packages. They should be able to modify it
# in pre_pkg_setup() and have it persist all the way through the install
# phase. However, if FEATURES exist inside environment.bz2 then they
# should be overridden by current settings.
#
# --filter-locale causes locale related variables such as LANG and LC_*
# variables to be filtered. These variables should persist between phases,
# in case they are modified by the ebuild. However, the current user
# settings should be used when loading the environment from a binary or
# installed package.
#
# --filter-path causes the PATH variable to be filtered. This variable
# should persist between phases, in case it is modified by the ebuild.
# However, old settings should be overridden when loading the
# environment from a binary or installed package.
#
# ---allow-extra-vars causes some extra vars to be allowd through, such
# as ${PORTAGE_SAVED_READONLY_VARS} and ${PORTAGE_MUTABLE_FILTERED_VARS}.
# This is enabled automatically if EMERGE_FROM=binary, since it preserves
# variables from when the package was originally built.
#
# In bash-3.2_p20+ an attempt to assign BASH_*, FUNCNAME, GROUPS or any
# readonly variable cause the shell to exit while executing the "source"
# builtin command. To avoid this problem, this function filters those
# variables out and discards them. See bug #190128.
__filter_readonly_variables() {
	local x filtered_vars
	local readonly_bash_vars="BASHOPTS BASHPID DIRSTACK EUID
		FUNCNAME GROUPS PIPESTATUS PPID SHELLOPTS UID"
	local bash_misc_vars="BASH BASH_.* COLUMNS COMP_WORDBREAKS HISTCMD
		HISTFILE HOSTNAME HOSTTYPE IFS LINENO MACHTYPE OLDPWD
		OPTERR OPTIND OSTYPE POSIXLY_CORRECT PS4 PWD RANDOM
		SECONDS SHLVL _"
	local filtered_sandbox_vars="SANDBOX_ACTIVE SANDBOX_BASHRC
		SANDBOX_DEBUG_LOG SANDBOX_DISABLED SANDBOX_LIB
		SANDBOX_LOG SANDBOX_ON"
	# Untrusted due to possible application of package renames to binpkgs
	local binpkg_untrusted_vars="CATEGORY P PF PN PR PV PVR"
	local misc_garbage_vars="_portage_filter_opts"
	filtered_vars="$readonly_bash_vars $bash_misc_vars
		$PORTAGE_READONLY_VARS $misc_garbage_vars"

	# Don't filter/interfere with prefix variables unless they are
	# supported by the current EAPI.
	if ___eapi_has_prefix_variables; then
		filtered_vars+=" ED EPREFIX EROOT"
	fi

	if has --filter-sandbox $* ; then
		filtered_vars="${filtered_vars} SANDBOX_.*"
	else
		filtered_vars="${filtered_vars} ${filtered_sandbox_vars}"
	fi
	if has --filter-features $* ; then
		filtered_vars="${filtered_vars} FEATURES PORTAGE_FEATURES"
	fi
	if has --filter-path $* ; then
		filtered_vars+=" PATH"
	fi
	if has --filter-locale $* ; then
		filtered_vars+=" LANG LC_ALL LC_COLLATE
			LC_CTYPE LC_MESSAGES LC_MONETARY
			LC_NUMERIC LC_PAPER LC_TIME"
	fi
	if ! has --allow-extra-vars $* ; then
		if [ "${EMERGE_FROM}" = binary ] ; then
			# preserve additional variables from build time,
			# while excluding untrusted variables
			filtered_vars+=" ${binpkg_untrusted_vars}"
		else
			filtered_vars+=" ${PORTAGE_SAVED_READONLY_VARS}"
			filtered_vars+=" ${PORTAGE_MUTABLE_FILTERED_VARS}"
		fi
	fi
	if has --filter-metadata $* ; then
		filtered_vars+=" ${PORTAGE_READONLY_METADATA} filter_opts"
	fi

	"${PORTAGE_PYTHON:-/usr/bin/python}" "${PORTAGE_BIN_PATH}"/filter-bash-environment.py "${filtered_vars}" || die "filter-bash-environment.py failed"
}

# @FUNCTION: __preprocess_ebuild_env
# @DESCRIPTION:
# Filter any readonly variables from ${T}/environment, source it, and then
# save it via __save_ebuild_env(). This process should be sufficient to prevent
# any stale variables or functions from an arbitrary environment from
# interfering with the current environment. This is useful when an existing
# environment needs to be loaded from a binary or installed package.
__preprocess_ebuild_env() {
	local _portage_filter_opts="--filter-features --filter-locale --filter-path --filter-sandbox"

	# If environment.raw is present, this is a signal from the python side,
	# indicating that the environment may contain stale FEATURES and
	# SANDBOX_{DENY,PREDICT,READ,WRITE} variables that should be filtered out.
	# Otherwise, we don't need to filter the environment.
	[ -f "${T}/environment.raw" ] || return 0

	__filter_readonly_variables $_portage_filter_opts < "${T}"/environment \
		>> "$T/environment.filtered" || return $?
	unset _portage_filter_opts
	mv "${T}"/environment.filtered "${T}"/environment || return $?
	rm -f "${T}/environment.success" || return $?
	# WARNING: Code inside this subshell should avoid making assumptions
	# about variables or functions after source "${T}"/environment has been
	# called. Any variables that need to be relied upon should already be
	# filtered out above.
	(
		export SANDBOX_ON=1
		source "${T}/environment" || exit $?
		# We have to temporarily disable sandbox since the
		# SANDBOX_{DENY,READ,PREDICT,WRITE} values we've just loaded
		# may be unusable (triggering in spurious sandbox violations)
		# until we've merged them with our current values.
		export SANDBOX_ON=0

		# It's remotely possible that __save_ebuild_env() has been overridden
		# by the above source command. To protect ourselves, we override it
		# here with our own version. ${PORTAGE_BIN_PATH} is safe to use here
		# because it's already filtered above.
		source "${PORTAGE_BIN_PATH}/save-ebuild-env.sh" || exit $?

		# Rely on __save_ebuild_env() to filter out any remaining variables
		# and functions that could interfere with the current environment.
		__save_ebuild_env || exit $?
		>> "$T/environment.success" || exit $?
	) > "${T}/environment.filtered"
	local retval
	if [ -e "${T}/environment.success" ] ; then
		__filter_readonly_variables --filter-features < \
			"${T}/environment.filtered" > "${T}/environment"
		retval=$?
	else
		retval=1
	fi
	rm -f "${T}"/environment.{filtered,raw,success}
	return ${retval}
}

__ebuild_phase() {
	declare -F "$1" >/dev/null && __qa_call $1
}

__ebuild_phase_with_hooks() {
	local x phase_name=${1}
	for x in {pre_,,post_}${phase_name} ; do
		__ebuild_phase ${x}
	done
}

__dyn_pretend() {
	if [[ -e $PORTAGE_BUILDDIR/.pretended ]] ; then
		__vecho ">>> It appears that '$PF' is already pretended; skipping."
		__vecho ">>> Remove '$PORTAGE_BUILDDIR/.pretended' to force pretend."
		return 0
	fi
	__ebuild_phase pre_pkg_pretend
	__ebuild_phase pkg_pretend
	>> "$PORTAGE_BUILDDIR/.pretended" || \
		die "Failed to create $PORTAGE_BUILDDIR/.pretended"
	__ebuild_phase post_pkg_pretend
}

__dyn_setup() {
	if [[ " ${FEATURES} " == *" force-multilib "* ]]; then
		if ! is_auto-multilib && ! use multilib_abi_"${DEFAULT_ABI}" ; then
			ewarn
			ewarn "You disabled all ABIs"
			ewarn "You should enable at least one ABI"
			ewarn "Enabling the default ABI now"
			ewarn
		fi
	fi
	for LOOP_ABI in $(get_abi_list); do
		if [[ " ${FEATURES} " == *" force-multilib "* ]]; then
			set_abi ${LOOP_ABI}
			rm -f "${T}"/environment
			if [[ -e $PORTAGE_BUILDDIR/.setuped.${ABI} ]] ; then
				__vecho ">>> It appears that '$PF' is already setup; skipping."
				__vecho ">>> Remove '$PORTAGE_BUILDDIR/.setuped.${ABI}' to force setup."
				return 0
			fi
		fi
	__ebuild_phase pre_pkg_setup
	__ebuild_phase pkg_setup
	>> "$PORTAGE_BUILDDIR/.setuped.${ABI}" || \
		die "Failed to create $PORTAGE_BUILDDIR/.setuped"

	done

	>> "$PORTAGE_BUILDDIR/.setuped" || \
		die "Failed to create $PORTAGE_BUILDDIR/.setuped"
	__ebuild_phase post_pkg_setup

}

__dyn_unpack() {
	if [[ -f ${PORTAGE_BUILDDIR}/.unpacked ]] ; then
		__vecho ">>> WORKDIR is up-to-date, keeping..."
		return 0
	fi
	if [ ! -d "${WORKDIR}" ]; then
		install -m${PORTAGE_WORKDIR_MODE:-0700} -d "${WORKDIR}" || die "Failed to create dir '${WORKDIR}'"
	fi
	cd "${WORKDIR}" || die "Directory change failed: \`cd '${WORKDIR}'\`"
	__ebuild_phase pre_src_unpack
	__vecho ">>> Unpacking source$(_get_abi_string)..."
	__ebuild_phase src_unpack

	>> "$PORTAGE_BUILDDIR/.unpacked" || \
		die "Failed to create $PORTAGE_BUILDDIR/.unpacked"
	__vecho ">>> Source unpacked in ${WORKDIR}"
	__ebuild_phase post_src_unpack
}

__dyn_clean() {
	if [ -z "${PORTAGE_BUILDDIR}" ]; then
		echo "Aborting clean phase because PORTAGE_BUILDDIR is unset!"
		return 1
	elif [ ! -d "${PORTAGE_BUILDDIR}" ] ; then
		return 0
	fi
	if has chflags $FEATURES ; then
		chflags -R noschg,nouchg,nosappnd,nouappnd "${PORTAGE_BUILDDIR}"
		chflags -R nosunlnk,nouunlnk "${PORTAGE_BUILDDIR}" 2>/dev/null
	fi

	rm -rf "${PORTAGE_BUILDDIR}"/image* "${PORTAGE_BUILDDIR}/homedir"
	rm -f "${PORTAGE_BUILDDIR}"/.installed*

	if [[ $EMERGE_FROM = binary ]] || \
		! has keeptemp $FEATURES && ! has keepwork $FEATURES ; then
		rm -rf "${T}"
	fi

	if [[ $EMERGE_FROM = binary ]] || ! has keepwork $FEATURES; then
		rm -f "$PORTAGE_BUILDDIR"/.{ebuild_changed,logid,pretended*,setuped*,unpacked*,prepared*} \
			"$PORTAGE_BUILDDIR"/.{configured*,compiled*,tested*,packaged*} \
			"$PORTAGE_BUILDDIR"/.abi \
			"$PORTAGE_BUILDDIR"/.die_hooks \
			"$PORTAGE_BUILDDIR"/.ipc_{in,out,lock} \
			"$PORTAGE_BUILDDIR"/.exit_status

		rm -rf "${PORTAGE_BUILDDIR}"/{build-info,abi-code}
		rm -rf "${WORKDIR}"*
	fi

	if [ -f "${PORTAGE_BUILDDIR}/.unpacked" ]; then
		find "${PORTAGE_BUILDDIR}" -type d ! -regex "^${WORKDIR}" | sort -r | tr "\n" "\0" | $XARGS -0 rmdir &>/dev/null
	fi

	# do not bind this to doebuild defined DISTDIR; don't trust doebuild, and if mistakes are made it'll
	# result in it wiping the users distfiles directory (bad).
	rm -rf "${PORTAGE_BUILDDIR}/distdir"

	# Some kernels, such as Solaris, return EINVAL when an attempt
	# is made to remove the current working directory.
	cd "$PORTAGE_BUILDDIR"/../..
	rmdir "$PORTAGE_BUILDDIR" 2>/dev/null

	true
}

__abort_handler() {
	local msg
	if [ "$2" != "fail" ]; then
		msg="${EBUILD}: ${1} aborted; exiting."
	else
		msg="${EBUILD}: ${1} failed; exiting."
	fi
	echo
	echo "$msg"
	echo
	eval ${3}
	#unset signal handler
	trap - SIGINT SIGQUIT
}

__abort_prepare() {
	__abort_handler src_prepare $1
	rm -f "$PORTAGE_BUILDDIR/.prepared"
	exit 1
}

__abort_configure() {
	__abort_handler src_configure $1
	rm -f "$PORTAGE_BUILDDIR/.configured"
	exit 1
}

__abort_compile() {
	__abort_handler "src_compile" $1
	rm -f "${PORTAGE_BUILDDIR}/.compiled"
	exit 1
}

__abort_test() {
	__abort_handler "__dyn_test" $1
	rm -f "${PORTAGE_BUILDDIR}/.tested"
	exit 1
}

__abort_install() {
	__abort_handler "src_install" $1
	rm -rf "${PORTAGE_BUILDDIR}/image"
	exit 1
}

__has_phase_defined_up_to() {
	local phase
	for phase in unpack prepare configure compile install; do
		has ${phase} ${DEFINED_PHASES} && return 0
		[[ ${phase} == $1 ]] && return 1
	done
	# We shouldn't actually get here
	return 1
}

__dyn_prepare() {

	if [[ -e $PORTAGE_BUILDDIR/.prepared ]] ; then
		__vecho ">>> It appears that '$PF' is already prepared; skipping."
		__vecho ">>> Remove '$PORTAGE_BUILDDIR/.prepared' to force prepare."
		return 0
	fi

	for LOOP_ABI in $(get_abi_list); do
		if [[ " ${FEATURES} " == *" force-multilib "* ]]; then

			if [ "${PORTAGE_BUILDDIR}"/.prepared.${LOOP_ABI} -nt "${WORKDIR}" ]; then
				echo ">>> It appears that ${PN} is already prepared for ABI=${LOOP_ABI}; skipping."
				echo ">>> Remove '$PORTAGE_BUILDDIR/.prepared.${LOOP_ABI}' to force prepare."
				continue
			fi
		fi
	if [[ -d $S ]] ; then
		cd "${S}"
	elif ___eapi_has_S_WORKDIR_fallback; then
		cd "${WORKDIR}"
	elif [[ -z ${A} ]] && ! __has_phase_defined_up_to prepare; then
		cd "${WORKDIR}"
	else
		die "The source directory '${S}' doesn't exist"
	fi

	trap __abort_prepare SIGINT SIGQUIT

	__ebuild_phase pre_src_prepare
	__vecho ">>> Preparing source in $PWD$(_get_abi_string) ..."
	__ebuild_phase src_prepare

	done

	>> "$PORTAGE_BUILDDIR/.prepared" || \
		die "Failed to create $PORTAGE_BUILDDIR/.prepared"
	__vecho ">>> Source prepared."
	__ebuild_phase post_src_prepare

	trap - SIGINT SIGQUIT
}

# @FUNCTION: __start_distcc
# @DESCRIPTION:
# Start distcc-pump if necessary.
__start_distcc() {
	if has distcc $FEATURES && has distcc-pump $FEATURES ; then
		if [[ -z $INCLUDE_SERVER_PORT ]] || [[ ! -w $INCLUDE_SERVER_PORT ]] ; then
			# adding distcc to PATH repeatedly results in fatal distcc recursion :)
			eval $(pump --startup | grep -v PATH)
			trap "pump --shutdown >/dev/null" EXIT
		fi
	fi
}

__dyn_configure() {

	if [[ -e $PORTAGE_BUILDDIR/.configured ]] ; then
		__vecho ">>> It appears that '$PF' is already configured; skipping."
		__vecho ">>> Remove '$PORTAGE_BUILDDIR/.configured' to force configuration."
		return 0
	fi

	for LOOP_ABI in $(get_abi_list); do
		if [[ " ${FEATURES} " == *" force-multilib "* ]]; then

			if [ ${PORTAGE_BUILDDIR}/.configured.${LOOP_ABI} -nt "${WORKDIR}" ]; then
				echo ">>> It appears that ${PN} is already configured for ABI=${LOOP_ABI}; skipping."
				echo ">>> Remove '$PORTAGE_BUILDDIR/.configured.${LOOP_ABI}' to force configuration."
				continue
			fi
		fi
	if [[ -d $S ]] ; then
		cd "${S}"
	elif ___eapi_has_S_WORKDIR_fallback; then
		cd "${WORKDIR}"
	elif [[ -z ${A} ]] && ! __has_phase_defined_up_to configure; then
		cd "${WORKDIR}"
	else
		die "The source directory '${S}' doesn't exist"
	fi

	trap __abort_configure SIGINT SIGQUIT
	__start_distcc

	__ebuild_phase pre_src_configure

	__vecho ">>> Configuring source in $PWD$(_get_abi_string) ..."
	__ebuild_phase src_configure

	done
	>> "$PORTAGE_BUILDDIR/.configured" || \
		die "Failed to create $PORTAGE_BUILDDIR/.configured"
	__vecho ">>> Source configured."

	__ebuild_phase post_src_configure

	trap - SIGINT SIGQUIT
}

__dyn_compile() {

	if [[ -e $PORTAGE_BUILDDIR/.compiled ]] ; then
		__vecho ">>> It appears that '${PF}' is already compiled; skipping."
		__vecho ">>> Remove '$PORTAGE_BUILDDIR/.compiled' to force compilation."
		return 0
	fi

	for LOOP_ABI in $(get_abi_list); do
		if [[ " ${FEATURES} " == *" force-multilib "* ]]; then

			if [ ${PORTAGE_BUILDDIR}/.compiled.${LOOP_ABI} -nt "${WORKDIR}" ]; then
				echo ">>> It appears that ${PN} is already compiled for ABI=${LOOP_ABI}; skipping."
				echo ">>> Remove '$PORTAGE_BUILDDIR/.compiled.${LOOP_ABI}' to force compilation."
				continue
			fi
		fi
	if [[ -d $S ]] ; then
		cd "${S}"
	elif ___eapi_has_S_WORKDIR_fallback; then
		cd "${WORKDIR}"
	elif [[ -z ${A} ]] && ! __has_phase_defined_up_to compile; then
		cd "${WORKDIR}"
	else
		die "The source directory '${S}' doesn't exist"
	fi

	trap __abort_compile SIGINT SIGQUIT
	__start_distcc

	__ebuild_phase pre_src_compile

	__vecho ">>> Compiling source in $PWD$(_get_abi_string) ..."
	__ebuild_phase src_compile

	done
	>> "$PORTAGE_BUILDDIR/.compiled" || \
		die "Failed to create $PORTAGE_BUILDDIR/.compiled"
	__vecho ">>> Source compiled."

	__ebuild_phase post_src_compile

	trap - SIGINT SIGQUIT
}

__dyn_test() {

	if [[ -e $PORTAGE_BUILDDIR/.tested ]] ; then
		__vecho ">>> It appears that ${PN} has already been tested; skipping."
		__vecho ">>> Remove '${PORTAGE_BUILDDIR}/.tested' to force test."
		return
	fi

	trap "__abort_test" SIGINT SIGQUIT
	for LOOP_ABI in $(get_abi_list); do
		__start_distcc

	if [ -d "${S}" ]; then
		cd "${S}"
	else
		cd "${WORKDIR}"
	fi

	if has test ${RESTRICT} ; then
		einfo "Skipping make test/check due to ebuild restriction."
		__vecho ">>> Test phase [disabled because of RESTRICT=test]: ${CATEGORY}/${PF}"

	# If ${EBUILD_FORCE_TEST} == 1 and FEATURES came from ${T}/environment
	# then it might not have FEATURES=test like it's supposed to here.
	elif [[ ${EBUILD_FORCE_TEST} != 1 ]] && ! has test ${FEATURES} ; then
		__vecho ">>> Test phase [not enabled]: ${CATEGORY}/${PF}"
	else
<<<<<<< HEAD
		# If ${EBUILD_FORCE_TEST} == 1 and USE came from ${T}/environment
		# then it might not have USE=test like it's supposed to here.
		if [[ ${EBUILD_FORCE_TEST} == 1 && test =~ ${PORTAGE_IUSE} ]] && \
			! has test ${USE} ; then
			export USE="${USE} test"
		fi

		if [[ " ${FEATURES} " == *" force-multilib "* ]]; then
			if [ ${PORTAGE_BUILDDIR}/.tested.${LOOP_ABI} -nt "${WORKDIR}" ]; then
				echo ">>> It appears that ${PN} is already tested for ABI=${LOOP_ABI}; skipping."
				echo ">>> Remove '$PORTAGE_BUILDDIR/.tested.${LOOP_ABI}' to force testing."
				continue
			fi
		fi

=======
>>>>>>> 2b2d63db
		local save_sp=${SANDBOX_PREDICT}
		addpredict /
		__ebuild_phase pre_src_test

		__vecho ">>> Test phase: ${CATEGORY}/${PF}"
		__ebuild_phase src_test

		__vecho ">>> Completed testing ${CATEGORY}/${PF}"

		>> "$PORTAGE_BUILDDIR/.tested" || \
			die "Failed to create $PORTAGE_BUILDDIR/.tested"
		__ebuild_phase post_src_test
		SANDBOX_PREDICT=${save_sp}
	fi

	done

	trap - SIGINT SIGQUIT
}

__dyn_install() {
	[ -z "$PORTAGE_BUILDDIR" ] && die "${FUNCNAME}: PORTAGE_BUILDDIR is unset"
	if has noauto $FEATURES ; then
		rm -f "${PORTAGE_BUILDDIR}/.installed"
	elif [[ -e $PORTAGE_BUILDDIR/.installed ]] ; then
		__vecho ">>> It appears that '${PF}' is already installed; skipping."
		__vecho ">>> Remove '${PORTAGE_BUILDDIR}/.installed' to force install."
		return 0
	fi
	trap "__abort_install" SIGINT SIGQUIT
	__start_distcc

	__ebuild_phase pre_src_install

	if ___eapi_has_prefix_variables; then
		_x=${ED}
	else
		_x=${D}
	fi
	rm -rf "${D}"
	[[ " ${FEATURES} " == *" force-multilib "* ]] && is_auto-multilib && rm -rf "${D}".${ABI}
	mkdir -p "${_x}"
	unset _x
	for LOOP_ABI in $(get_abi_list); do

	if [[ -d $S ]] ; then
		cd "${S}"
	elif ___eapi_has_S_WORKDIR_fallback; then
		cd "${WORKDIR}"
	elif [[ -z ${A} ]] && ! __has_phase_defined_up_to install; then
		cd "${WORKDIR}"
	else
		die "The source directory '${S}' doesn't exist"
	fi

	__vecho
	__vecho ">>> Install ${PF} into ${D} category ${CATEGORY}"
	#our custom version of libtool uses $S and $D to fix
	#invalid paths in .la files
	export S D

	# Reset exeinto(), docinto(), insinto(), and into() state variables
	# in case the user is running the install phase multiple times
	# consecutively via the ebuild command.
	export DESTTREE=/usr
	export INSDESTTREE=""
	export _E_EXEDESTTREE_=""
	export _E_DOCDESTTREE_=""

	__ebuild_phase src_install

		if ( [[ " ${FEATURES} " == *" force-multilib "* ]] && is_auto-multilib ) ; then
			_finalize_abi_install
			cp "${T}"/environment "${PORTAGE_BUILDDIR}"/build-info/environment.${LOOP_ABI} || die
		fi
	done
	if [[ -d "${D}" ]]; then
		if [[ " ${FEATURES} " == *" force-multilib "* ]]; then
			if [[ ${CATEGORY}/${PN} == sys-devel/libtool ]] ; then
				ewarn "Preserving libltdl.la because of extensive usage"
				ewarn "even in m4 macros of libtool"
			else
				find "${D}" -name '*.la' ! -exec grep -q shouldnotlink=yes {} \; -exec rm {} \;
			fi
		fi

	>> "$PORTAGE_BUILDDIR/.installed" || \
		die "Failed to create $PORTAGE_BUILDDIR/.installed"
	__vecho ">>> Completed installing ${PF} into ${D}"
	__vecho
	__ebuild_phase post_src_install

	cd "${PORTAGE_BUILDDIR}"/build-info
	set -f
	local f x
	IFS=$' \t\n\r'
	for f in CATEGORY DEFINED_PHASES FEATURES INHERITED IUSE \
		PF PKGUSE SLOT KEYWORDS HOMEPAGE DESCRIPTION ; do
		x=$(echo -n ${!f})
		[[ -n $x ]] && echo "$x" > $f
	done
	if [[ $CATEGORY != virtual ]] ; then
		for f in ASFLAGS CBUILD CC CFLAGS CHOST CTARGET CXX \
			CXXFLAGS EXTRA_ECONF EXTRA_EINSTALL EXTRA_MAKE \
			LDFLAGS LIBCFLAGS LIBCXXFLAGS QA_CONFIGURE_OPTIONS \
			QA_DESKTOP_FILE QA_PREBUILT PROVIDES_EXCLUDE REQUIRES_EXCLUDE ; do
			x=$(echo -n ${!f})
			[[ -n $x ]] && echo "$x" > $f
		done
		# whitespace preserved
		for f in QA_AM_MAINTAINER_MODE ; do
			[[ -n ${!f} ]] && echo "${!f}" > $f
		done
	fi
	if [[ " ${FEATURES} " == *" force-multilib "* ]]; then
		#IUSE is changed in _post_src_install_chost_fix
		#in pym/portage/package/ebuild/doebuild.py
		#which is run after dyn_install, so useless to
		#add internal USE flags here 
		if is_auto-multilib; then
			echo "$(get_abi_order)" > MULTILIB_ABIS
		fi
	fi
	echo "${USE}"       > USE
	echo "${EAPI:-0}"   > EAPI

	# Save EPREFIX, since it makes it easy to use chpathtool to
	# adjust the content of a binary package so that it will
	# work in a different EPREFIX from the one is was built for.
	if ___eapi_has_prefix_variables && [[ -n ${EPREFIX} ]]; then
		echo "${EPREFIX}" > EPREFIX
	fi

	set +f

	# local variables can leak into the saved environment.
	unset f

	# Use safe cwd, avoiding unsafe import for bug #469338.
	cd "${PORTAGE_PYM_PATH}"
	__save_ebuild_env --exclude-init-phases | __filter_readonly_variables \
		--filter-path --filter-sandbox --allow-extra-vars > \
		"${PORTAGE_BUILDDIR}"/build-info/environment
	assert "__save_ebuild_env failed"
	cd "${PORTAGE_BUILDDIR}"/build-info || die

	${PORTAGE_BZIP2_COMMAND} -f9 environment

	cp "${EBUILD}" "${PF}.ebuild"
	[ -n "${PORTAGE_REPO_NAME}" ]  && echo "${PORTAGE_REPO_NAME}" > repository
	if has nostrip ${FEATURES} ${RESTRICT} || has strip ${RESTRICT}
	then
		>> DEBUGBUILD
	fi

	else
		if [[ " ${FEATURES} " == *" force-multilib "* ]]; then
			cd "${PORTAGE_BUILDDIR}"
			if [[ $EMERGE_FROM = binary ]] || ! has keepwork $FEATURES; then
				rm -f "$PORTAGE_BUILDDIR"/.{ebuild_changed,exit_status,logid,unpacked,prepared} \
					"$PORTAGE_BUILDDIR"/.{configured,compiled,tested,packaged} \
					"$PORTAGE_BUILDDIR"/.die_hooks

				rm -rf "${WORKDIR}"
			fi

			if [ -f "${PORTAGE_BUILDDIR}/.unpacked" ]; then
				find "${PORTAGE_BUILDDIR}" -type d ! -regex "^${WORKDIR}" | sort -r | tr "\n" "\0" | $XARGS -0 rmdir &>/dev/null
			fi
		fi
	fi
	trap - SIGINT SIGQUIT
}

__dyn_help() {
	echo
	echo "Portage"
	echo "Copyright 1999-2010 Gentoo Foundation"
	echo
	echo "How to use the ebuild command:"
	echo
	echo "The first argument to ebuild should be an existing .ebuild file."
	echo
	echo "One or more of the following options can then be specified.  If more"
	echo "than one option is specified, each will be executed in order."
	echo
	echo "  help        : show this help screen"
	echo "  pretend     : execute package specific pretend actions"
	echo "  setup       : execute package specific setup actions"
	echo "  fetch       : download source archive(s) and patches"
	echo "  nofetch     : display special fetch instructions"
	echo "  digest      : create a manifest file for the package"
	echo "  manifest    : create a manifest file for the package"
	echo "  unpack      : unpack sources (auto-dependencies if needed)"
	echo "  prepare     : prepare sources (auto-dependencies if needed)"
	echo "  configure   : configure sources (auto-fetch/unpack if needed)"
	echo "  compile     : compile sources (auto-fetch/unpack/configure if needed)"
	echo "  test        : test package (auto-fetch/unpack/configure/compile if needed)"
	echo "  preinst     : execute pre-install instructions"
	echo "  postinst    : execute post-install instructions"
	echo "  install     : install the package to the temporary install directory"
	echo "  qmerge      : merge image into live filesystem, recording files in db"
	echo "  merge       : do fetch, unpack, compile, install and qmerge"
	echo "  prerm       : execute pre-removal instructions"
	echo "  postrm      : execute post-removal instructions"
	echo "  unmerge     : remove package from live filesystem"
	echo "  config      : execute package specific configuration actions"
	echo "  package     : create a tarball package in ${PKGDIR}/All"
	echo "  rpm         : build a RedHat RPM package"
	echo "  clean       : clean up all source and temporary files"
	echo
	echo "The following settings will be used for the ebuild process:"
	echo
	echo "  package     : ${PF}"
	echo "  slot        : ${SLOT}"
	echo "  category    : ${CATEGORY}"
	echo "  description : ${DESCRIPTION}"
	echo "  system      : ${CHOST}"
	echo "  c flags     : ${CFLAGS}"
	echo "  c++ flags   : ${CXXFLAGS}"
	echo "  make flags  : ${MAKEOPTS}"
	echo -n "  build mode  : "
	if has nostrip ${FEATURES} ${RESTRICT} || has strip ${RESTRICT} ;
	then
		echo "debug (large)"
	else
		echo "production (stripped)"
	fi
	echo "  merge to    : ${ROOT}"
	echo
	if [ -n "$USE" ]; then
		echo "Additionally, support for the following optional features will be enabled:"
		echo
		echo "  ${USE}"
	fi
	echo
}

# @FUNCTION: __ebuild_arg_to_phase
# @DESCRIPTION:
# Translate a known ebuild(1) argument into the precise
# name of it's corresponding ebuild phase.
__ebuild_arg_to_phase() {
	[ $# -ne 1 ] && die "expected exactly 1 arg, got $#: $*"
	local arg=$1
	local phase_func=""

	case "$arg" in
		pretend)
			___eapi_has_pkg_pretend && \
				phase_func=pkg_pretend
			;;
		setup)
			phase_func=pkg_setup
			;;
		nofetch)
			phase_func=pkg_nofetch
			;;
		unpack)
			phase_func=src_unpack
			;;
		prepare)
			___eapi_has_src_prepare && \
				phase_func=src_prepare
			;;
		configure)
			___eapi_has_src_configure && \
				phase_func=src_configure
			;;
		compile)
			phase_func=src_compile
			;;
		test)
			phase_func=src_test
			;;
		install)
			phase_func=src_install
			;;
		preinst)
			phase_func=pkg_preinst
			;;
		postinst)
			phase_func=pkg_postinst
			;;
		prerm)
			phase_func=pkg_prerm
			;;
		postrm)
			phase_func=pkg_postrm
			;;
	esac

	[[ -z $phase_func ]] && return 1
	echo "$phase_func"
	return 0
}

__ebuild_phase_funcs() {
	[ $# -ne 2 ] && die "expected exactly 2 args, got $#: $*"
	local eapi=$1
	local phase_func=$2
	local all_phases="src_compile pkg_config src_configure pkg_info
		src_install pkg_nofetch pkg_postinst pkg_postrm pkg_preinst
		src_prepare pkg_prerm pkg_pretend pkg_setup src_test src_unpack"
	local x

	# First, set up the error handlers for default*
	for x in ${all_phases} ; do
		eval "default_${x}() {
			die \"default_${x}() is not supported in EAPI='${eapi}' in phase ${phase_func}\"
		}"
	done

	# We can just call the specific handler -- it will either error out
	# on invalid phase or run it.
	eval "default() {
		default_${phase_func}
	}"

	case "$eapi" in
		0|1) # EAPIs not supporting 'default'

			for x in pkg_nofetch src_unpack src_test ; do
				declare -F $x >/dev/null || \
					eval "$x() { __eapi0_$x; }"
			done

			if ! declare -F src_compile >/dev/null ; then
				case "$eapi" in
					0)
						src_compile() { __eapi0_src_compile; }
						;;
					*)
						src_compile() { __eapi1_src_compile; }
						;;
				esac
			fi
			;;

		*) # EAPIs supporting 'default'

			# defaults starting with EAPI 0
			[[ ${phase_func} == pkg_nofetch ]] && \
				default_pkg_nofetch() { __eapi0_pkg_nofetch; }
			[[ ${phase_func} == src_unpack ]] && \
				default_src_unpack() { __eapi0_src_unpack; }
			[[ ${phase_func} == src_test ]] && \
				default_src_test() { __eapi0_src_test; }

			# defaults starting with EAPI 2
			[[ ${phase_func} == src_prepare ]] && \
				default_src_prepare() { __eapi2_src_prepare; }
			[[ ${phase_func} == src_configure ]] && \
				default_src_configure() { __eapi2_src_configure; }
			[[ ${phase_func} == src_compile ]] && \
				default_src_compile() { __eapi2_src_compile; }

			# bind supported phases to the defaults
			declare -F pkg_nofetch >/dev/null || \
				pkg_nofetch() { default; }
			declare -F src_unpack >/dev/null || \
				src_unpack() { default; }
			declare -F src_prepare >/dev/null || \
				src_prepare() { default; }
			declare -F src_configure >/dev/null || \
				src_configure() { default; }
			declare -F src_compile >/dev/null || \
				src_compile() { default; }
			declare -F src_test >/dev/null || \
				src_test() { default; }

			# defaults starting with EAPI 4
			if ! has ${eapi} 2 3; then
				[[ ${phase_func} == src_install ]] && \
					default_src_install() { __eapi4_src_install; }

				declare -F src_install >/dev/null || \
					src_install() { default; }
			fi

			# defaults starting with EAPI 6
			if ! has ${eapi} 2 3 4 4-python 4-slot-abi 5 5-progress 5-hdepend; then
				[[ ${phase_func} == src_prepare ]] && \
					default_src_prepare() { __eapi6_src_prepare; }
				[[ ${phase_func} == src_install ]] && \
					default_src_install() { __eapi6_src_install; }

				declare -F src_prepare >/dev/null || \
					src_prepare() { default; }
			fi
			;;
	esac
}

__ebuild_main() {

	# Subshell/helper die support (must export for the die helper).
	# Since this function is typically executed in a subshell,
	# setup EBUILD_MASTER_PID to refer to the current $BASHPID,
	# which seems to give the best results when further
	# nested subshells call die.
	export EBUILD_MASTER_PID=${BASHPID:-$(__bashpid)}
	trap 'exit 1' SIGTERM

	#a reasonable default for $S
	[[ -z ${S} ]] && export S=${WORKDIR}/${P}

	if [[ -s $SANDBOX_LOG ]] ; then
		# We use SANDBOX_LOG to check for sandbox violations,
		# so we ensure that there can't be a stale log to
		# interfere with our logic.
		local x=
		if [[ -n SANDBOX_ON ]] ; then
			x=$SANDBOX_ON
			export SANDBOX_ON=0
		fi

		rm -f "$SANDBOX_LOG" || \
			die "failed to remove stale sandbox log: '$SANDBOX_LOG'"

		if [[ -n $x ]] ; then
			export SANDBOX_ON=$x
		fi
		unset x
	fi

	# Force configure scripts that automatically detect ccache to
	# respect FEATURES="-ccache".
	has ccache $FEATURES || export CCACHE_DISABLE=1

	local phase_func=$(__ebuild_arg_to_phase "$EBUILD_PHASE")
	[[ -n $phase_func ]] && __ebuild_phase_funcs "$EAPI" "$phase_func"
	unset phase_func

	__source_all_bashrcs

	case ${1} in
	nofetch)
		__ebuild_phase_with_hooks pkg_nofetch
		;;
	config|info)
		if has "${1}" config info && \
			! declare -F "pkg_${1}" >/dev/null ; then
			ewarn  "pkg_${1}() is not defined: '${EBUILD##*/}'"
		fi
		export SANDBOX_ON="0"
		if [ "${PORTAGE_DEBUG}" != "1" ] || [ "${-/x/}" != "$-" ]; then
			__ebuild_phase_with_hooks pkg_${1}
		else
			set -x
			__ebuild_phase_with_hooks pkg_${1}
			set +x
		fi
		if [[ -n $PORTAGE_UPDATE_ENV ]] ; then
			# Update environment.bz2 in case installation phases
			# need to pass some variables to uninstallation phases.
			# Use safe cwd, avoiding unsafe import for bug #469338.
			cd "${PORTAGE_PYM_PATH}"
			__save_ebuild_env --exclude-init-phases | \
				__filter_readonly_variables --filter-path \
				--filter-sandbox --allow-extra-vars \
				| ${PORTAGE_BZIP2_COMMAND} -c -f9 > "$PORTAGE_UPDATE_ENV"
			assert "__save_ebuild_env failed"
		fi
		;;
	prerm|postrm|preinst|postinst)
		if [[ " ${FEATURES} " == *" force-multilib "* ]]; then
			for LOOP_ABI in $(get_abi_order); do
				if is_auto-multilib ; then
					case ${1} in
						preinst|postinst)
							set_abi ${LOOP_ABI}
							source "${T}"/environment
							;;
						prerm|postrm)
							# if = backward compactibility for previous versions, which did not
							# install a per-ABI environment
							if [[ -f "${ROOT}"var/db/pkg/${CATEGORY}/${PF}/environment.${LOOP_ABI}.bz2 ]] ; then
								bzcat "${ROOT}"var/db/pkg/${CATEGORY}/${PF}/environment.${LOOP_ABI}.bz2 > "${T}"/environment || die
								__preprocess_ebuild_env --filter-metadata
							fi
							;;
					esac
					# >/dev/null = backward compactibility for prerm/postrm
					source "${T}"/environment 2>/dev/null || die
				fi
				export SANDBOX_ON="0"
				if [ "${PORTAGE_DEBUG}" != "1" ] || [ "${-/x/}" != "$-" ]; then
					__ebuild_phase_with_hooks pkg_${1}
				else
					set -x
					__ebuild_phase_with_hooks pkg_${1}
					set +x
				fi

				if [[ -n $PORTAGE_UPDATE_ENV ]] ; then
					# Update environment.bz2 in case installation phases
					# need to pass some variables to uninstallation phases.
					__save_ebuild_env --exclude-init-phases | \
						__filter_readonly_variables --filter-path \
						--filter-sandbox --allow-extra-vars \
						| ${PORTAGE_BZIP2_COMMAND} -c -f9 > "$PORTAGE_UPDATE_ENV"
					assert "__save_ebuild_env failed"
				fi
				if is_auto-multilib ; then
					case ${1} in
						preinst|postinst)
							unset_abi
							source "${T}"/environment
							;;
						prerm|postrm)
							#if = backward compactibility for previous versions, which did not
							#install a per-ABI environment
							if [[ -f "${ROOT}"var/db/pkg/${CATEGORY}/${PF}/environment.${LOOP_ABI}.bz2 ]] ; then
								__preprocess_ebuild_env --filter-metadata
								bzcat "${ROOT}"var/db/pkg/${CATEGORY}/${PF}/environment.${LOOP_ABI}.bz2 > "${T}"/environment || die
							fi
							;;
					esac
					# >/dev/null = backward compactibility for prerm/postrm
					source "${T}"/environment 2>/dev/null || die
				fi
			done
		else
			export SANDBOX_ON="0"
			if [ "${PORTAGE_DEBUG}" != "1" ] || [ "${-/x/}" != "$-" ]; then
				__ebuild_phase_with_hooks pkg_${1}
			else
				set -x
				__ebuild_phase_with_hooks pkg_${1}
				set +x
			fi
			if [[ -n $PORTAGE_UPDATE_ENV ]] ; then
				# Update environment.bz2 in case installation phases
				# need to pass some variables to uninstallation phases.
				__save_ebuild_env --exclude-init-phases | \
					__filter_readonly_variables --filter-path \
					--filter-sandbox --allow-extra-vars \
					| ${PORTAGE_BZIP2_COMMAND} -c -f9 > "$PORTAGE_UPDATE_ENV"
				assert "__save_ebuild_env failed"
			fi
		fi
		;;
	unpack|prepare|configure|compile|test|clean|install)
		if [[ ${SANDBOX_DISABLED:-0} = 0 ]] ; then
			export SANDBOX_ON="1"
		else
			export SANDBOX_ON="0"
		fi

		case "${1}" in
		configure|compile)

			local x
			for x in ASFLAGS CCACHE_DIR CCACHE_SIZE \
				CFLAGS CXXFLAGS LDFLAGS LIBCFLAGS LIBCXXFLAGS ; do
				[[ ${!x+set} = set ]] && export $x
			done
			unset x

			has distcc $FEATURES && [[ -n $DISTCC_DIR ]] && \
				[[ ${SANDBOX_WRITE/$DISTCC_DIR} = $SANDBOX_WRITE ]] && \
				addwrite "$DISTCC_DIR"

			x=LIBDIR_$ABI
			[ -z "$PKG_CONFIG_PATH" -a -n "$ABI" -a -n "${!x}" ] && \
				export PKG_CONFIG_PATH=${EPREFIX}/usr/${!x}/pkgconfig

			if has noauto $FEATURES && \
				[[ ! -f $PORTAGE_BUILDDIR/.unpacked ]] ; then
				echo
				echo "!!! We apparently haven't unpacked..." \
					"This is probably not what you"
				echo "!!! want to be doing... You are using" \
					"FEATURES=noauto so I'll assume"
				echo "!!! that you know what you are doing..." \
					"You have 5 seconds to abort..."
				echo

				local x
				for x in 1 2 3 4 5 6 7 8; do
					LC_ALL=C sleep 0.25
				done

				sleep 3
			fi

			cd "$PORTAGE_BUILDDIR"
			if [ ! -d build-info ] ; then
				mkdir build-info
				cp "$EBUILD" "build-info/$PF.ebuild"
			fi

			#our custom version of libtool uses $S and $D to fix
			#invalid paths in .la files
			export S D

			;;
		esac

		if [ "${PORTAGE_DEBUG}" != "1" ] || [ "${-/x/}" != "$-" ]; then
			__dyn_${1}
		else
			set -x
			__dyn_${1}
			set +x
		fi
		export SANDBOX_ON="0"
		;;
	help|pretend|setup)
		#pkg_setup needs to be out of the sandbox for tmp file creation;
		#for example, awking and piping a file in /tmp requires a temp file to be created
		#in /etc.  If pkg_setup is in the sandbox, both our lilo and apache ebuilds break.
		export SANDBOX_ON="0"
		if [ "${PORTAGE_DEBUG}" != "1" ] || [ "${-/x/}" != "$-" ]; then
			__dyn_${1}
		else
			set -x
			__dyn_${1}
			set +x
		fi
		;;
	_internal_test)
		;;
	*)
		export SANDBOX_ON="1"
		echo "Unrecognized arg '${1}'"
		echo
		__dyn_help
		exit 1
		;;
	esac

	# Save the env only for relevant phases.
	if ! has "${1}" clean help info nofetch ; then
		umask 002
		# Use safe cwd, avoiding unsafe import for bug #469338.
		cd "${PORTAGE_PYM_PATH}"
		__save_ebuild_env | __filter_readonly_variables \
			--filter-features > "$T/environment"
		assert "__save_ebuild_env failed"
		chgrp "${PORTAGE_GRPNAME:-portage}" "$T/environment"
		chmod g+w "$T/environment"
	fi
	[[ -n $PORTAGE_EBUILD_EXIT_FILE ]] && > "$PORTAGE_EBUILD_EXIT_FILE"
	if [[ -n $PORTAGE_IPC_DAEMON ]] ; then
		[[ ! -s $SANDBOX_LOG ]]
		"$PORTAGE_BIN_PATH"/ebuild-ipc exit $?
	fi
}<|MERGE_RESOLUTION|>--- conflicted
+++ resolved
@@ -549,14 +549,6 @@
 	elif [[ ${EBUILD_FORCE_TEST} != 1 ]] && ! has test ${FEATURES} ; then
 		__vecho ">>> Test phase [not enabled]: ${CATEGORY}/${PF}"
 	else
-<<<<<<< HEAD
-		# If ${EBUILD_FORCE_TEST} == 1 and USE came from ${T}/environment
-		# then it might not have USE=test like it's supposed to here.
-		if [[ ${EBUILD_FORCE_TEST} == 1 && test =~ ${PORTAGE_IUSE} ]] && \
-			! has test ${USE} ; then
-			export USE="${USE} test"
-		fi
-
 		if [[ " ${FEATURES} " == *" force-multilib "* ]]; then
 			if [ ${PORTAGE_BUILDDIR}/.tested.${LOOP_ABI} -nt "${WORKDIR}" ]; then
 				echo ">>> It appears that ${PN} is already tested for ABI=${LOOP_ABI}; skipping."
@@ -564,9 +556,6 @@
 				continue
 			fi
 		fi
-
-=======
->>>>>>> 2b2d63db
 		local save_sp=${SANDBOX_PREDICT}
 		addpredict /
 		__ebuild_phase pre_src_test

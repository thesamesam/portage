#!@PORTAGE_BASH@
# Copyright 1999-2010 Gentoo Foundation
# Distributed under the terms of the GNU General Public License v2

PORTAGE_BIN_PATH="${PORTAGE_BIN_PATH:-@PORTAGE_BASE@/bin}"
PORTAGE_PYM_PATH="${PORTAGE_PYM_PATH:-@PORTAGE_BASE@/pym}"

if [[ $PORTAGE_SANDBOX_COMPAT_LEVEL -lt 22 ]] ; then
	# Ensure that /dev/std* streams have appropriate sandbox permission for
	# bug #288863. This can be removed after sandbox is fixed and portage
	# depends on the fixed version (sandbox-2.2 has the fix but it is
	# currently unstable).
	export SANDBOX_WRITE="${SANDBOX_WRITE:+${SANDBOX_WRITE}:}/dev/stdout:/dev/stderr"
	export SANDBOX_READ="${SANDBOX_READ:+${SANDBOX_READ}:}/dev/stdin"
fi

# Don't use sandbox's BASH_ENV for new shells because it does
# 'source /etc/profile' which can interfere with the build
# environment by modifying our PATH.
unset BASH_ENV

ROOTPATH=${ROOTPATH##:}
ROOTPATH=${ROOTPATH%%:}
PREROOTPATH=${PREROOTPATH##:}
PREROOTPATH=${PREROOTPATH%%:}
#PATH=$PORTAGE_BIN_PATH/ebuild-helpers:$PREROOTPATH${PREROOTPATH:+:}/usr/local/sbin:/usr/local/bin:/usr/sbin:/usr/bin:/sbin:/bin${ROOTPATH:+:}$ROOTPATH
# PREFIX: our DEFAULT_PATH is equal to the above when not using an
# offset prefix.  With such prefix, the usr/local bits are excluded, and
# the prefixed variants of {usr/,}{s,}bin are taken.  The additional
# paths given during configure, always come as last thing since they
# should never override anything from the prefix itself.
PATH="$PORTAGE_BIN_PATH/ebuild-helpers:$PREROOTPATH${PREROOTPATH:+:}${DEFAULT_PATH}${ROOTPATH:+:}$ROOTPATH${EXTRA_PATH:+:}${EXTRA_PATH}"
export PATH

# This is just a temporary workaround for portage-9999 users since
# earlier portage versions do not detect a version change in this case
# (9999 to 9999) and therefore they try execute an incompatible version of
# ebuild.sh during the upgrade.
export PORTAGE_BZIP2_COMMAND=${PORTAGE_BZIP2_COMMAND:-bzip2} 

# These two functions wrap sourcing and calling respectively.  At present they
# perform a qa check to make sure eclasses and ebuilds and profiles don't mess
# with shell opts (shopts).  Ebuilds/eclasses changing shopts should reset them 
# when they are done.

qa_source() {
	local shopts=$(shopt) OLDIFS="$IFS"
	local retval
	source "$@"
	retval=$?
	set +e
	[[ $shopts != $(shopt) ]] &&
		eqawarn "QA Notice: Global shell options changed and were not restored while sourcing '$*'"
	[[ "$IFS" != "$OLDIFS" ]] &&
		eqawarn "QA Notice: Global IFS changed and was not restored while sourcing '$*'"
	return $retval
}

qa_call() {
	local shopts=$(shopt) OLDIFS="$IFS"
	local retval
	"$@"
	retval=$?
	set +e
	[[ $shopts != $(shopt) ]] &&
		eqawarn "QA Notice: Global shell options changed and were not restored while calling '$*'"
	[[ "$IFS" != "$OLDIFS" ]] &&
		eqawarn "QA Notice: Global IFS changed and was not restored while calling '$*'"
	return $retval
}

EBUILD_SH_ARGS="$*"

shift $#

# Prevent aliases from causing portage to act inappropriately.
# Make sure it's before everything so we don't mess aliases that follow.
unalias -a

# Unset some variables that break things.
unset GZIP BZIP BZIP2 CDPATH GREP_OPTIONS GREP_COLOR GLOBIGNORE

source "${PORTAGE_BIN_PATH}/isolated-functions.sh"  &>/dev/null

[[ $PORTAGE_QUIET != "" ]] && export PORTAGE_QUIET

# the sandbox is disabled by default except when overridden in the relevant stages
export SANDBOX_ON="0"

# sandbox support functions; defined prior to profile.bashrc srcing, since the profile might need to add a default exception (/usr/lib64/conftest fex)
_sb_append_var() {
	local _v=$1 ; shift
	local var="SANDBOX_${_v}"
	[[ -z $1 || -n $2 ]] && die "Usage: add$(echo ${_v} | \
		LC_ALL=C tr [:upper:] [:lower:]) <colon-delimited list of paths>"
	export ${var}="${!var:+${!var}:}$1"
}
# bash-4 version:
# local var="SANDBOX_${1^^}"
# addread() { _sb_append_var ${0#add} "$@" ; }
addread()    { _sb_append_var READ    "$@" ; }
addwrite()   { _sb_append_var WRITE   "$@" ; }
adddeny()    { _sb_append_var DENY    "$@" ; }
addpredict() { _sb_append_var PREDICT "$@" ; }

addwrite "${PORTAGE_TMPDIR}"
addread "/:${PORTAGE_TMPDIR}"
[[ -n ${PORTAGE_GPG_DIR} ]] && addpredict "${PORTAGE_GPG_DIR}"

# Avoid sandbox violations in temporary directories.
if [[ -w $T ]] ; then
	export TEMP=$T
	export TMP=$T
	export TMPDIR=$T
else
	for x in TEMP TMP TMPDIR ; do
		[[ -n ${!x} ]] && addwrite "${!x}"
	done
	unset x
fi

lchown() {
	chown -h "$@"
}

lchgrp() {
	chgrp -h "$@"
}

esyslog() {
	# Custom version of esyslog() to take care of the "Red Star" bug.
	# MUST follow functions.sh to override the "" parameter problem.
	return 0
}

use() {
	useq ${1}
}

usev() {
	if useq ${1}; then
		echo "${1#!}"
		return 0
	fi
	return 1
}

useq() {
	local u=$1
	local found=0

	# if we got something like '!flag', then invert the return value
	if [[ ${u:0:1} == "!" ]] ; then
		u=${u:1}
		found=1
	fi

	if [[ $EBUILD_PHASE = depend ]] ; then
		# TODO: Add a registration interface for eclasses to register
		# any number of phase hooks, so that global scope eclass
		# initialization can by migrated to phase hooks in new EAPIs.
		# Example: add_phase_hook before pkg_setup $ECLASS_pre_pkg_setup
		#if [[ -n $EAPI ]] && ! hasq "$EAPI" 0 1 2 3 ; then
		#	die "use() called during invalid phase: $EBUILD_PHASE"
		#fi
		true

	# Make sure we have this USE flag in IUSE
	elif [[ -n $PORTAGE_IUSE && -n $EBUILD_PHASE ]] ; then
		[[ $u =~ $PORTAGE_IUSE ]] || \
			eqawarn "QA Notice: USE Flag '${u}' not" \
				"in IUSE for ${CATEGORY}/${PF}"
	fi

	if hasq ${u} ${USE} ; then
		return ${found}
	else
		return $((!found))
	fi
}

# Return true if given package is installed. Otherwise return false.
# Takes single depend-type atoms.
has_version() {
	if [ "${EBUILD_PHASE}" == "depend" ]; then
		die "portageq calls (has_version calls portageq) are not allowed in the global scope"
	fi

	if [[ -n $PORTAGE_IPC_DAEMON ]] ; then
		"$PORTAGE_BIN_PATH"/ebuild-ipc has_version "$ROOT" "$1"
		return $?
	fi

	PYTHONPATH=${PORTAGE_PYM_PATH}${PYTHONPATH:+:}${PYTHONPATH} \
	"${PORTAGE_PYTHON:-@PORTAGE_PYTHON@}" "${PORTAGE_BIN_PATH}/portageq" has_version "${ROOT}" "$1"
	local retval=$?
	case "${retval}" in
		0)
			return 0
			;;
		1)
			return 1
			;;
		*)
			die "unexpected portageq exit code: ${retval}"
			;;
	esac
}

portageq() {
	if [ "${EBUILD_PHASE}" == "depend" ]; then
		die "portageq calls are not allowed in the global scope"
	fi

	PYTHONPATH=${PORTAGE_PYM_PATH}${PYTHONPATH:+:}${PYTHONPATH} \
	"${PORTAGE_PYTHON:-@PORTAGE_PYTHON@}" "${PORTAGE_BIN_PATH}/portageq" "$@"
}


# ----------------------------------------------------------------------------
# ----------------------------------------------------------------------------
# ----------------------------------------------------------------------------


# Returns the best/most-current match.
# Takes single depend-type atoms.
best_version() {
	if [ "${EBUILD_PHASE}" == "depend" ]; then
		die "portageq calls (best_version calls portageq) are not allowed in the global scope"
	fi

	if [[ -n $PORTAGE_IPC_DAEMON ]] ; then
		"$PORTAGE_BIN_PATH"/ebuild-ipc best_version "$ROOT" "$1"
		return $?
	fi

	PYTHONPATH=${PORTAGE_PYM_PATH}${PYTHONPATH:+:}${PYTHONPATH} \
	"${PORTAGE_PYTHON:-@PORTAGE_PYTHON@}" "${PORTAGE_BIN_PATH}/portageq" 'best_version' "${ROOT}" "$1"
	local retval=$?
	case "${retval}" in
		0)
			return 0
			;;
		1)
			return 1
			;;
		*)
			die "unexpected portageq exit code: ${retval}"
			;;
	esac
}

use_with() {
	if [ -z "$1" ]; then
		echo "!!! use_with() called without a parameter." >&2
		echo "!!! use_with <USEFLAG> [<flagname> [value]]" >&2
		return 1
	fi

	if ! has "${EAPI:-0}" 0 1 2 3 ; then
		local UW_SUFFIX=${3+=$3}
	else
		local UW_SUFFIX=${3:+=$3}
	fi
	local UWORD=${2:-$1}

	if useq $1; then
		echo "--with-${UWORD}${UW_SUFFIX}"
	else
		echo "--without-${UWORD}"
	fi
	return 0
}

use_enable() {
	if [ -z "$1" ]; then
		echo "!!! use_enable() called without a parameter." >&2
		echo "!!! use_enable <USEFLAG> [<flagname> [value]]" >&2
		return 1
	fi

	if ! has "${EAPI:-0}" 0 1 2 3 ; then
		local UE_SUFFIX=${3+=$3}
	else
		local UE_SUFFIX=${3:+=$3}
	fi
	local UWORD=${2:-$1}

	if useq $1; then
		echo "--enable-${UWORD}${UE_SUFFIX}"
	else
		echo "--disable-${UWORD}"
	fi
	return 0
}

register_die_hook() {
	local x
	for x in $* ; do
		hasq $x $EBUILD_DEATH_HOOKS || \
			export EBUILD_DEATH_HOOKS="$EBUILD_DEATH_HOOKS $x"
	done
}

register_success_hook() {
	local x
	for x in $* ; do
		hasq $x $EBUILD_SUCCESS_HOOKS || \
			export EBUILD_SUCCESS_HOOKS="$EBUILD_SUCCESS_HOOKS $x"
	done
}

# Ensure that $PWD is sane whenever possible, to protect against
# exploitation of insecure search path for python -c in ebuilds.
# See bug #239560.
if ! hasq "$EBUILD_PHASE" clean cleanrm depend help ; then
	cd "$PORTAGE_BUILDDIR" || \
		die "PORTAGE_BUILDDIR does not exist: '$PORTAGE_BUILDDIR'"
fi

#if no perms are specified, dirs/files will have decent defaults
#(not secretive, but not stupid)
umask 022
export DESTTREE=/usr
export INSDESTTREE=""
export _E_EXEDESTTREE_=""
export _E_DOCDESTTREE_=""
export INSOPTIONS="-m0644"
export EXEOPTIONS="-m0755"
export LIBOPTIONS="-m0644"
export DIROPTIONS="-m0755"
export MOPREFIX=${PN}
declare -a PORTAGE_DOCOMPRESS=( /usr/share/{doc,info,man} )
declare -a PORTAGE_DOCOMPRESS_SKIP=( /usr/share/doc/${PF}/html )

# adds ".keep" files so that dirs aren't auto-cleaned
keepdir() {
	dodir "$@"
	local x
	if [ "$1" == "-R" ] || [ "$1" == "-r" ]; then
		shift
		find "$@" -type d -printf "${ED}%p/.keep_${CATEGORY}_${PN}-${SLOT}\n" \
			| tr "\n" "\0" | ${XARGS} -0 -n100 touch || \
			die "Failed to recursively create .keep files"
	else
		for x in "$@"; do
			touch "${ED}${x}/.keep_${CATEGORY}_${PN}-${SLOT}" || \
				die "Failed to create .keep in ${ED}${x}"
		done
	fi
}

unpack() {
	local srcdir
	local x
	local y
	local myfail
	local eapi=${EAPI:-0}
	[ -z "$*" ] && die "Nothing passed to the 'unpack' command"

	for x in "$@"; do
		vecho ">>> Unpacking ${x} to ${PWD}"
		y=${x%.*}
		y=${y##*.}

		if [[ ${x} == "./"* ]] ; then
			srcdir=""
		elif [[ ${x} == ${DISTDIR%/}/* ]] ; then
			die "Arguments to unpack() cannot begin with \${DISTDIR}."
		elif [[ ${x} == "/"* ]] ; then
			die "Arguments to unpack() cannot be absolute"
		else
			srcdir="${DISTDIR}/"
		fi
		[[ ! -s ${srcdir}${x} ]] && die "${x} does not exist"

		_unpack_tar() {
			if [ "${y}" == "tar" ]; then
				$1 -c -- "$srcdir$x" | tar xof -
				assert_sigpipe_ok "$myfail"
			else
				$1 -c -- "${srcdir}${x}" > ${x%.*} || die "$myfail"
			fi
		}

		myfail="failure unpacking ${x}"
		case "${x##*.}" in
			tar)
				tar xof "$srcdir$x" || die "$myfail"
				;;
			tgz)
				tar xozf "$srcdir$x" || die "$myfail"
				;;
			tbz|tbz2)
				${PORTAGE_BUNZIP2_COMMAND:-${PORTAGE_BZIP2_COMMAND} -d} -c -- "$srcdir$x" | tar xof -
				assert_sigpipe_ok "$myfail"
				;;
			ZIP|zip|jar)
				unzip -qo "${srcdir}${x}" || die "$myfail"
				;;
			gz|Z|z)
				_unpack_tar "gzip -d"
				;;
			bz2|bz)
				_unpack_tar "${PORTAGE_BUNZIP2_COMMAND:-${PORTAGE_BZIP2_COMMAND} -d}"
				;;
			7Z|7z)
				local my_output
				my_output="$(7z x -y "${srcdir}${x}")"
				if [ $? -ne 0 ]; then
					echo "${my_output}" >&2
					die "$myfail"
				fi
				;;
			RAR|rar)
				unrar x -idq -o+ "${srcdir}${x}" || die "$myfail"
				;;
			LHa|LHA|lha|lzh)
				lha xfq "${srcdir}${x}" || die "$myfail"
				;;
			a)
				ar x "${srcdir}${x}" || die "$myfail"
				;;
			deb)
				# Unpacking .deb archives can not always be done with
				# `ar`.  For instance on AIX this doesn't work out.  If
				# we have `deb2targz` installed, prefer it over `ar` for
				# that reason.  We just make sure on AIX `deb2targz` is
				# installed.
				if type -P deb2targz > /dev/null; then
					y=${x##*/}
					local created_symlink=0
					if [ ! "$srcdir$x" -ef "$y" ] ; then
						# deb2targz always extracts into the same directory as
						# the source file, so create a symlink in the current
						# working directory if necessary.
						ln -sf "$srcdir$x" "$y" || die "$myfail"
						created_symlink=1
					fi
					deb2targz "$y" || die "$myfail"
					if [ $created_symlink = 1 ] ; then
						# Clean up the symlink so the ebuild
						# doesn't inadvertently install it.
						rm -f "$y"
					fi
					mv -f "${y%.deb}".tar.gz data.tar.gz || die "$myfail"
				else
					ar x "$srcdir$x" || die "$myfail"
				fi
				;;
			lzma)
				_unpack_tar "lzma -d"
				;;
			xz)
				if hasq $eapi 0 1 2 ; then
					vecho "unpack ${x}: file format not recognized. Ignoring."
				else
					_unpack_tar "xz -d"
				fi
				;;
			*)
				vecho "unpack ${x}: file format not recognized. Ignoring."
				;;
		esac
	done
	# Do not chmod '.' since it's probably ${WORKDIR} and PORTAGE_WORKDIR_MODE
	# should be preserved.
	find . -mindepth 1 -maxdepth 1 ! -type l -print0 | \
		${XARGS} -0 chmod -fR a+rX,u+w,g-w,o-w
}

strip_duplicate_slashes() {
	if [[ -n $1 ]] ; then
		local removed=$1
		while [[ ${removed} == *//* ]] ; do
			removed=${removed//\/\///}
		done
		echo ${removed}
	fi
}

hasg() {
    local x s=$1
    shift
    for x ; do [[ ${x} == ${s} ]] && echo "${x}" && return 0 ; done
    return 1
}
hasgq() { hasg "$@" >/dev/null ; }
econf() {
	local x

	local phase_func=$(_ebuild_arg_to_phase "$EAPI" "$EBUILD_PHASE")
	if [[ -n $phase_func ]] ; then
		if hasq "$EAPI" 0 1 ; then
			[[ $phase_func != src_compile ]] && \
				eqawarn "QA Notice: econf called in" \
					"$phase_func instead of src_compile"
		else
			[[ $phase_func != src_configure ]] && \
				eqawarn "QA Notice: econf called in" \
					"$phase_func instead of src_configure"
		fi
	fi

	: ${ECONF_SOURCE:=.}
	if [ -x "${ECONF_SOURCE}/configure" ]; then
		if [[ -n $CONFIG_SHELL && \
			"$(head -n1 "$ECONF_SOURCE/configure")" =~ ^'#!'[[:space:]]*/bin/sh([[:space:]]|$) ]] ; then
			sed -e "1s:^#![[:space:]]*/bin/sh:#!$CONFIG_SHELL:" -i "$ECONF_SOURCE/configure" || \
				die "Substition of shebang in '$ECONF_SOURCE/configure' failed"
		fi
		if [ -e "${EPREFIX}"/usr/share/gnuconfig/ ]; then
			find "${WORKDIR}" -type f '(' \
			-name config.guess -o -name config.sub ')' -print0 | \
			while read -d $'\0' x ; do
				vecho " * econf: updating ${x/${WORKDIR}\/} with ${EPREFIX}/usr/share/gnuconfig/${x##*/}"
				cp -f "${EPREFIX}"/usr/share/gnuconfig/"${x##*/}" "${x}"
			done
		fi

		# EAPI=4 adds --disable-dependency-tracking to econf
		if ! hasq "$EAPI" 0 1 2 3 3_pre2 ; then
			set -- --disable-dependency-tracking "$@"
		fi

		# if the profile defines a location to install libs to aside from default, pass it on.
		# if the ebuild passes in --libdir, they're responsible for the conf_libdir fun.
		local CONF_LIBDIR LIBDIR_VAR="LIBDIR_${ABI}"
		if [[ -n ${ABI} && -n ${!LIBDIR_VAR} ]] ; then
			CONF_LIBDIR=${!LIBDIR_VAR}
		fi
		if [[ -n ${CONF_LIBDIR} ]] && ! hasgq --libdir=\* "$@" ; then
			export CONF_PREFIX=$(hasg --exec-prefix=\* "$@")
			[[ -z ${CONF_PREFIX} ]] && CONF_PREFIX=$(hasg --prefix=\* "$@")
			: ${CONF_PREFIX:=${EPREFIX}/usr}
			CONF_PREFIX=${CONF_PREFIX#*=}
			[[ ${CONF_PREFIX} != /* ]] && CONF_PREFIX="/${CONF_PREFIX}"
			[[ ${CONF_LIBDIR} != /* ]] && CONF_LIBDIR="/${CONF_LIBDIR}"
			set -- --libdir="$(strip_duplicate_slashes ${CONF_PREFIX}${CONF_LIBDIR})" "$@"
		fi

		set -- \
			--prefix="${EPREFIX}"/usr \
			${CBUILD:+--build=${CBUILD}} \
			--host=${CHOST} \
			${CTARGET:+--target=${CTARGET}} \
			--mandir="${EPREFIX}"/usr/share/man \
			--infodir="${EPREFIX}"/usr/share/info \
			--datadir="${EPREFIX}"/usr/share \
			--sysconfdir="${EPREFIX}"/etc \
			--localstatedir="${EPREFIX}"/var/lib \
			"$@" \
			${EXTRA_ECONF}
		vecho "${ECONF_SOURCE}/configure" "$@"

		if ! "${ECONF_SOURCE}/configure" "$@" ; then

			if [ -s config.log ]; then
				echo
				echo "!!! Please attach the following file when seeking support:"
				echo "!!! ${PWD}/config.log"
			fi
			die "econf failed"
		fi
	elif [ -f "${ECONF_SOURCE}/configure" ]; then
		die "configure is not executable"
	else
		die "no configure script found"
	fi
}

einstall() {
	# CONF_PREFIX is only set if they didn't pass in libdir above.
	local LOCAL_EXTRA_EINSTALL="${EXTRA_EINSTALL}"
	LIBDIR_VAR="LIBDIR_${ABI}"
	if [ -n "${ABI}" -a -n "${!LIBDIR_VAR}" ]; then
		CONF_LIBDIR="${!LIBDIR_VAR}"
	fi
	unset LIBDIR_VAR
	if [ -n "${CONF_LIBDIR}" ] && [ "${CONF_PREFIX:+set}" = set ]; then
		EI_DESTLIBDIR="${D}/${CONF_PREFIX}/${CONF_LIBDIR}"
		EI_DESTLIBDIR="$(strip_duplicate_slashes ${EI_DESTLIBDIR})"
		LOCAL_EXTRA_EINSTALL="libdir=${EI_DESTLIBDIR} ${LOCAL_EXTRA_EINSTALL}"
		unset EI_DESTLIBDIR
	fi

	if [ -f ./[mM]akefile -o -f ./GNUmakefile ] ; then
		if [ "${PORTAGE_DEBUG}" == "1" ]; then
			${MAKE:-make} -n prefix="${ED}usr" \
				datadir="${ED}usr/share" \
				infodir="${ED}usr/share/info" \
				localstatedir="${ED}var/lib" \
				mandir="${ED}usr/share/man" \
				sysconfdir="${ED}etc" \
				${LOCAL_EXTRA_EINSTALL} \
				${MAKEOPTS} ${EXTRA_EMAKE} -j1 \
				"$@" install
		fi
		${MAKE:-make} prefix="${ED}usr" \
			datadir="${ED}usr/share" \
			infodir="${ED}usr/share/info" \
			localstatedir="${ED}var/lib" \
			mandir="${ED}usr/share/man" \
			sysconfdir="${ED}etc" \
			${LOCAL_EXTRA_EINSTALL} \
			${MAKEOPTS} ${EXTRA_EMAKE} -j1 \
			"$@" install || die "einstall failed"
	else
		die "no Makefile found"
	fi
}

_eapi0_pkg_nofetch() {
	[ -z "${SRC_URI}" ] && return

	elog "The following are listed in SRC_URI for ${PN}:"
	local x
	for x in $(echo ${SRC_URI}); do
		elog "   ${x}"
	done
}

_eapi0_src_unpack() {
	[[ -n ${A} ]] && unpack ${A}
}

_eapi0_src_compile() {
	if [ -x ./configure ] ; then
		econf
	fi
	_eapi2_src_compile
}

_eapi0_src_test() {
	if emake -j1 check -n &> /dev/null; then
		vecho ">>> Test phase [check]: ${CATEGORY}/${PF}"
		if ! emake -j1 check; then
			hasq test $FEATURES && die "Make check failed. See above for details."
			hasq test $FEATURES || eerror "Make check failed. See above for details."
		fi
	elif emake -j1 test -n &> /dev/null; then
		vecho ">>> Test phase [test]: ${CATEGORY}/${PF}"
		if ! emake -j1 test; then
			hasq test $FEATURES && die "Make test failed. See above for details."
			hasq test $FEATURES || eerror "Make test failed. See above for details."
		fi
	else
		vecho ">>> Test phase [none]: ${CATEGORY}/${PF}"
	fi
}

_eapi1_src_compile() {
	_eapi2_src_configure
	_eapi2_src_compile
}

_eapi2_src_configure() {
	if [[ -x ${ECONF_SOURCE:-.}/configure ]] ; then
		econf
	fi
}

_eapi2_src_compile() {
	if [ -f Makefile ] || [ -f GNUmakefile ] || [ -f makefile ]; then
		emake || die "emake failed"
	fi
}

_eapi4_src_install() {
	if [[ -f Makefile || -f GNUmakefile || -f makefile ]] ; then
		emake DESTDIR="${D}" install
	fi

	if [[ -z $DOCS ]] ; then
		local d
		for d in README* ChangeLog AUTHORS NEWS TODO CHANGES \
				THANKS BUGS FAQ CREDITS CHANGELOG ; do
			[[ -s "${d}" ]] && dodoc "${d}"
		done
	elif [[ $(declare -p DOCS) == "declare -a "* ]] ; then
		dodoc "${DOCS[@]}"
	else
		dodoc ${DOCS}
	fi
}

ebuild_phase() {
	declare -F "$1" >/dev/null && qa_call $1
}

ebuild_phase_with_hooks() {
	local x phase_name=${1}
	[ -n "$EBUILD_PHASE" ] && rm -f "$T/logging/$EBUILD_PHASE"
	for x in {pre_,,post_}${phase_name} ; do
		ebuild_phase ${x}
	done
}

dyn_pretend() {
	ebuild_phase_with_hooks pkg_pretend
}

dyn_setup() {
	ebuild_phase_with_hooks pkg_setup
}

dyn_unpack() {
	local newstuff="no"
	if [ -e "${WORKDIR}" ]; then
		local x
		local checkme
		for x in $A ; do
			vecho ">>> Checking ${x}'s mtime..."
			if [ "${PORTAGE_ACTUAL_DISTDIR:-${DISTDIR}}/${x}" -nt "${WORKDIR}" ]; then
				vecho ">>> ${x} has been updated; recreating WORKDIR..."
				newstuff="yes"
				break
			fi
		done
		if [ ! -f "${PORTAGE_BUILDDIR}/.unpacked" ] ; then
			vecho ">>> Not marked as unpacked; recreating WORKDIR..."
			newstuff="yes"
		fi
	fi
	if [ "${newstuff}" == "yes" ]; then
		# We don't necessarily have privileges to do a full dyn_clean here.
		rm -rf "${PORTAGE_BUILDDIR}"/{.unpacked,.prepared,.configured,.compiled,.tested,.installed,.packaged,build-info}
		if ! hasq keepwork $FEATURES ; then
			rm -rf "${WORKDIR}"
		fi
		if [ -d "${T}" ] && \
			! hasq keeptemp $FEATURES ; then
			rm -rf "${T}" && mkdir "${T}"
		fi
	fi
	if [ -e "${WORKDIR}" ]; then
		if [ "$newstuff" == "no" ]; then
			vecho ">>> WORKDIR is up-to-date, keeping..."
			return 0
		fi
	fi

	if [ ! -d "${WORKDIR}" ]; then
		install -m${PORTAGE_WORKDIR_MODE:-0700} -d "${WORKDIR}" || die "Failed to create dir '${WORKDIR}'"
	fi
	[ -n "$EBUILD_PHASE" ] && rm -f "$T/logging/$EBUILD_PHASE"
	cd "${WORKDIR}" || die "Directory change failed: \`cd '${WORKDIR}'\`"
	ebuild_phase pre_src_unpack
	vecho ">>> Unpacking source..."
	ebuild_phase src_unpack
	touch "${PORTAGE_BUILDDIR}/.unpacked" || die "IO Failure -- Failed 'touch .unpacked' in ${PORTAGE_BUILDDIR}"
	vecho ">>> Source unpacked in ${WORKDIR}"
	ebuild_phase post_src_unpack
}

dyn_clean() {
	if [ -z "${PORTAGE_BUILDDIR}" ]; then
		echo "Aborting clean phase because PORTAGE_BUILDDIR is unset!"
		return 1
	elif [ ! -d "${PORTAGE_BUILDDIR}" ] ; then
		return 0
	fi
	if hasq chflags $FEATURES ; then
		chflags -R noschg,nouchg,nosappnd,nouappnd "${PORTAGE_BUILDDIR}"
		chflags -R nosunlnk,nouunlnk "${PORTAGE_BUILDDIR}" 2>/dev/null
	fi

	rm -rf "${PORTAGE_BUILDDIR}/image" "${PORTAGE_BUILDDIR}/homedir"
	rm -f "${PORTAGE_BUILDDIR}/.installed"

	if [[ $EMERGE_FROM = binary ]] || \
		! hasq keeptemp $FEATURES && ! hasq keepwork $FEATURES ; then
		rm -rf "${T}"
	fi

	if [[ $EMERGE_FROM = binary ]] || ! hasq keepwork $FEATURES; then
		rm -f "$PORTAGE_BUILDDIR"/.{ebuild_changed,logid,unpacked,prepared} \
			"$PORTAGE_BUILDDIR"/.{configured,compiled,tested,packaged} \
			"$PORTAGE_BUILDDIR"/.die_hooks \
			"$PORTAGE_BUILDDIR"/.ipc_{in,out,lock} \
			"$PORTAGE_BUILDDIR"/.exit_status

		rm -rf "${PORTAGE_BUILDDIR}/build-info"
		rm -rf "${WORKDIR}"
	fi

	if [ -f "${PORTAGE_BUILDDIR}/.unpacked" ]; then
		find "${PORTAGE_BUILDDIR}" -type d ! -regex "^${WORKDIR}" | sort -r | tr "\n" "\0" | $XARGS -0 rmdir &>/dev/null
	fi

	# do not bind this to doebuild defined DISTDIR; don't trust doebuild, and if mistakes are made it'll
	# result in it wiping the users distfiles directory (bad).
	rm -rf "${PORTAGE_BUILDDIR}/distdir"

	# Some kernels, such as Solaris, return EINVAL when an attempt
	# is made to remove the current working directory.
	cd "$PORTAGE_BUILDDIR"/../..
	rmdir "$PORTAGE_BUILDDIR" "${PORTAGE_BUILDDIR%/*}" 2>/dev/null

	true
}

into() {
	if [ "$1" == "/" ]; then
		export DESTTREE=""
	else
		export DESTTREE=$1
<<<<<<< HEAD
		if [ ! -d "${ED}${DESTTREE}" ]; then
			install -d "${ED}${DESTTREE}"
=======
		if [ ! -d "${D}${DESTTREE}" ]; then
			install -d "${D}${DESTTREE}"
			local ret=$?
			if [[ $ret -ne 0 ]] ; then
				helpers_die "${FUNCNAME[0]} failed"
				return $ret
			fi
>>>>>>> overlays-gentoo-org/master
		fi
	fi
}

insinto() {
	if [ "$1" == "/" ]; then
		export INSDESTTREE=""
	else
		export INSDESTTREE=$1
		if [ ! -d "${ED}${INSDESTTREE}" ]; then
			install -d "${ED}${INSDESTTREE}"
			local ret=$?
			if [[ $ret -ne 0 ]] ; then
				helpers_die "${FUNCNAME[0]} failed"
				return $ret
			fi
		fi
	fi
}

exeinto() {
	if [ "$1" == "/" ]; then
		export _E_EXEDESTTREE_=""
	else
		export _E_EXEDESTTREE_="$1"
		if [ ! -d "${ED}${_E_EXEDESTTREE_}" ]; then
			install -d "${ED}${_E_EXEDESTTREE_}"
			local ret=$?
			if [[ $ret -ne 0 ]] ; then
				helpers_die "${FUNCNAME[0]} failed"
				return $ret
			fi
		fi
	fi
}

docinto() {
	if [ "$1" == "/" ]; then
		export _E_DOCDESTTREE_=""
	else
		export _E_DOCDESTTREE_="$1"
		if [ ! -d "${ED}usr/share/doc/${PF}/${_E_DOCDESTTREE_}" ]; then
			install -d "${ED}usr/share/doc/${PF}/${_E_DOCDESTTREE_}"
			local ret=$?
			if [[ $ret -ne 0 ]] ; then
				helpers_die "${FUNCNAME[0]} failed"
				return $ret
			fi
		fi
	fi
}

insopts() {
	export INSOPTIONS="$@"

	# `install` should never be called with '-s' ...
	hasq -s ${INSOPTIONS} && die "Never call insopts() with -s"
}

diropts() {
	export DIROPTIONS="$@"
}

exeopts() {
	export EXEOPTIONS="$@"

	# `install` should never be called with '-s' ...
	hasq -s ${EXEOPTIONS} && die "Never call exeopts() with -s"
}

libopts() {
	export LIBOPTIONS="$@"

	# `install` should never be called with '-s' ...
	hasq -s ${LIBOPTIONS} && die "Never call libopts() with -s"
}

docompress() {
	hasq "${EAPI}" 0 1 2 3 && die "'docompress' not supported in this EAPI"

	local f g
	if [[ $1 = "-x" ]]; then
		shift
		for f; do
			f=$(strip_duplicate_slashes "${f}"); f=${f%/}
			[[ ${f:0:1} = / ]] || f="/${f}"
			for g in "${PORTAGE_DOCOMPRESS_SKIP[@]}"; do
				[[ ${f} = ${g} ]] && continue 2
			done
			PORTAGE_DOCOMPRESS_SKIP[${#PORTAGE_DOCOMPRESS_SKIP[@]}]=${f}
		done
	else
		for f; do
			f=$(strip_duplicate_slashes "${f}"); f=${f%/}
			[[ ${f:0:1} = / ]] || f="/${f}"
			for g in "${PORTAGE_DOCOMPRESS[@]}"; do
				[[ ${f} = ${g} ]] && continue 2
			done
			PORTAGE_DOCOMPRESS[${#PORTAGE_DOCOMPRESS[@]}]=${f}
		done
	fi
}

abort_handler() {
	local msg
	if [ "$2" != "fail" ]; then
		msg="${EBUILD}: ${1} aborted; exiting."
	else
		msg="${EBUILD}: ${1} failed; exiting."
	fi
	echo
	echo "$msg"
	echo
	eval ${3}
	#unset signal handler
	trap - SIGINT SIGQUIT
}

abort_prepare() {
	abort_handler src_prepare $1
	rm -f "$PORTAGE_BUILDDIR/.prepared"
	exit 1
}

abort_configure() {
	abort_handler src_configure $1
	rm -f "$PORTAGE_BUILDDIR/.configured"
	exit 1
}

abort_compile() {
	abort_handler "src_compile" $1
	rm -f "${PORTAGE_BUILDDIR}/.compiled"
	exit 1
}

abort_test() {
	abort_handler "dyn_test" $1
	rm -f "${PORTAGE_BUILDDIR}/.tested"
	exit 1
}

abort_install() {
	abort_handler "src_install" $1
	rm -rf "${PORTAGE_BUILDDIR}/image"
	exit 1
}

has_phase_defined_up_to() {
	local phase
	for phase in unpack prepare configure compile install; do
		has ${phase} ${DEFINED_PHASES} && return 0
		[[ ${phase} == $1 ]] && return 1
	done
	# We shouldn't actually get here
	return 1
}

dyn_prepare() {

	if [[ -e $PORTAGE_BUILDDIR/.prepared ]] ; then
		vecho ">>> It appears that '$PF' is already prepared; skipping."
		vecho ">>> Remove '$PORTAGE_BUILDDIR/.prepared' to force prepare."
		return 0
	fi

	if [[ -d $S ]] ; then
		cd "${S}"
	elif hasq $EAPI 0 1 2 3 3_pre2 ; then
		cd "${WORKDIR}"
	elif [[ -z ${A} ]] && ! has_phase_defined_up_to prepare; then
		cd "${WORKDIR}"
	else
		die "The source directory '${S}' doesn't exist"
	fi

	trap abort_prepare SIGINT SIGQUIT

	[ -n "$EBUILD_PHASE" ] && rm -f "$T/logging/$EBUILD_PHASE"
	ebuild_phase pre_src_prepare
	vecho ">>> Preparing source in $PWD ..."
	ebuild_phase src_prepare
	touch "$PORTAGE_BUILDDIR"/.prepared
	vecho ">>> Source prepared."
	ebuild_phase post_src_prepare

	trap - SIGINT SIGQUIT
}

dyn_configure() {

	if [[ -e $PORTAGE_BUILDDIR/.configured ]] ; then
		vecho ">>> It appears that '$PF' is already configured; skipping."
		vecho ">>> Remove '$PORTAGE_BUILDDIR/.configured' to force configuration."
		return 0
	fi

	if [[ -d $S ]] ; then
		cd "${S}"
	elif hasq $EAPI 0 1 2 3 3_pre2 ; then
		cd "${WORKDIR}"
	elif [[ -z ${A} ]] && ! has_phase_defined_up_to configure; then
		cd "${WORKDIR}"
	else
		die "The source directory '${S}' doesn't exist"
	fi

	trap abort_configure SIGINT SIGQUIT

	[ -n "$EBUILD_PHASE" ] && rm -f "$T/logging/$EBUILD_PHASE"
	ebuild_phase pre_src_configure

	vecho ">>> Configuring source in $PWD ..."
	ebuild_phase src_configure
	touch "$PORTAGE_BUILDDIR"/.configured
	vecho ">>> Source configured."

	ebuild_phase post_src_configure

	trap - SIGINT SIGQUIT
}

dyn_compile() {

	if [[ -e $PORTAGE_BUILDDIR/.compiled ]] ; then
		vecho ">>> It appears that '${PF}' is already compiled; skipping."
		vecho ">>> Remove '$PORTAGE_BUILDDIR/.compiled' to force compilation."
		return 0
	fi

	if [[ -d $S ]] ; then
		cd "${S}"
	elif hasq $EAPI 0 1 2 3 3_pre2 ; then
		cd "${WORKDIR}"
	elif [[ -z ${A} ]] && ! has_phase_defined_up_to compile; then
		cd "${WORKDIR}"
	else
		die "The source directory '${S}' doesn't exist"
	fi

	trap abort_compile SIGINT SIGQUIT

	[ -n "$EBUILD_PHASE" ] && rm -f "$T/logging/$EBUILD_PHASE"
	ebuild_phase pre_src_compile

	vecho ">>> Compiling source in $PWD ..."
	ebuild_phase src_compile
	touch "$PORTAGE_BUILDDIR"/.compiled
	vecho ">>> Source compiled."

	ebuild_phase post_src_compile

	trap - SIGINT SIGQUIT
}

dyn_test() {

	if [[ -e $PORTAGE_BUILDDIR/.tested ]] ; then
		vecho ">>> It appears that ${PN} has already been tested; skipping."
		vecho ">>> Remove '${PORTAGE_BUILDDIR}/.tested' to force test."
		return
	fi

	if [ "${EBUILD_FORCE_TEST}" == "1" ] ; then
		# If USE came from ${T}/environment then it might not have USE=test
		# like it's supposed to here.
		! hasq test ${USE} && export USE="${USE} test"
	fi

	trap "abort_test" SIGINT SIGQUIT
	if [ -d "${S}" ]; then
		cd "${S}"
	else
		cd "${WORKDIR}"
	fi

	if ! hasq test $FEATURES && [ "${EBUILD_FORCE_TEST}" != "1" ]; then
		vecho ">>> Test phase [not enabled]: ${CATEGORY}/${PF}"
	elif hasq test $RESTRICT; then
		einfo "Skipping make test/check due to ebuild restriction."
		vecho ">>> Test phase [explicitly disabled]: ${CATEGORY}/${PF}"
	else
		local save_sp=${SANDBOX_PREDICT}
		addpredict /
		[ -n "$EBUILD_PHASE" ] && rm -f "$T/logging/$EBUILD_PHASE"
		ebuild_phase pre_src_test
		ebuild_phase src_test
		touch "$PORTAGE_BUILDDIR/.tested" || \
			die "Failed to 'touch .tested' in $PORTAGE_BUILDDIR"
		ebuild_phase post_src_test
		SANDBOX_PREDICT=${save_sp}
	fi

	trap - SIGINT SIGQUIT
}

dyn_install() {
	[ -z "$PORTAGE_BUILDDIR" ] && die "${FUNCNAME}: PORTAGE_BUILDDIR is unset"
	if hasq noauto $FEATURES ; then
		rm -f "${PORTAGE_BUILDDIR}/.installed"
	elif [[ -e $PORTAGE_BUILDDIR/.installed ]] ; then
		vecho ">>> It appears that '${PF}' is already installed; skipping."
		vecho ">>> Remove '${PORTAGE_BUILDDIR}/.installed' to force install."
		return 0
	fi
	trap "abort_install" SIGINT SIGQUIT
	[ -n "$EBUILD_PHASE" ] && rm -f "$T/logging/$EBUILD_PHASE"
	ebuild_phase pre_src_install
	rm -rf "${PORTAGE_BUILDDIR}/image"
	mkdir "${PORTAGE_BUILDDIR}/image"
	if [[ -d $S ]] ; then
		cd "${S}"
	elif hasq $EAPI 0 1 2 3 3_pre2 ; then
		cd "${WORKDIR}"
	elif [[ -z ${A} ]] && ! has_phase_defined_up_to install; then
		cd "${WORKDIR}"
	else
		die "The source directory '${S}' doesn't exist"
	fi

	vecho
	vecho ">>> Install ${PF} into ${ED} category ${CATEGORY}"
	#our custom version of libtool uses $S and $D to fix
	#invalid paths in .la files
	# PREFIX: I think this is very old, and all patches (both to
	# libtool and in ELT-patches) that did this are gone
	export S D
	#some packages uses an alternative to $S to build in, cause
	#our libtool to create problematic .la files
	export PWORKDIR="$WORKDIR"

	# Reset exeinto(), docinto(), insinto(), and into() state variables
	# in case the user is running the install phase multiple times
	# consecutively via the ebuild command.
	export DESTTREE=/usr
	export INSDESTTREE=""
	export _E_EXEDESTTREE_=""
	export _E_DOCDESTTREE_=""

	ebuild_phase src_install
	touch "${PORTAGE_BUILDDIR}/.installed"
	vecho ">>> Completed installing ${PF} into ${ED}"
	vecho
	ebuild_phase post_src_install

	cd "${PORTAGE_BUILDDIR}"/build-info
	set -f
	local f x
	IFS=$' \t\n\r'
	for f in CATEGORY DEFINED_PHASES FEATURES INHERITED IUSE REQUIRED_USE \
		PF PKGUSE SLOT KEYWORDS HOMEPAGE DESCRIPTION ; do
		x=$(echo -n ${!f})
		[[ -n $x ]] && echo "$x" > $f
	done
	if [[ $CATEGORY != virtual ]] ; then
		for f in ASFLAGS CBUILD CC CFLAGS CHOST CTARGET CXX \
			CXXFLAGS EXTRA_ECONF EXTRA_EINSTALL EXTRA_MAKE \
			LDFLAGS LIBCFLAGS LIBCXXFLAGS ; do
			x=$(echo -n ${!f})
			[[ -n $x ]] && echo "$x" > $f
		done
	fi
	echo "${USE}"       > USE
	echo "${EAPI:-0}"   > EAPI
	echo "${EPREFIX}"   > EPREFIX
	set +f

	# local variables can leak into the saved environment.
	unset f

	save_ebuild_env --exclude-init-phases | filter_readonly_variables \
		--filter-path --filter-sandbox --allow-extra-vars > environment
	assert "save_ebuild_env failed"

	${PORTAGE_BZIP2_COMMAND} -f9 environment

	cp "${EBUILD}" "${PF}.ebuild"
	[ -n "${PORTAGE_REPO_NAME}" ]  && echo "${PORTAGE_REPO_NAME}" > repository
	if hasq nostrip ${FEATURES} ${RESTRICT} || hasq strip ${RESTRICT}
	then
		touch DEBUGBUILD
	fi
	trap - SIGINT SIGQUIT
}

dyn_preinst() {
	if [ -z "${D}" ]; then
		eerror "${FUNCNAME}: D is unset"
		return 1
	fi
	ebuild_phase_with_hooks pkg_preinst
}

dyn_help() {
	echo
	echo "Portage"
	echo "Copyright 1999-2008 Gentoo Foundation"
	echo
	echo "How to use the ebuild command:"
	echo
	echo "The first argument to ebuild should be an existing .ebuild file."
	echo
	echo "One or more of the following options can then be specified.  If more"
	echo "than one option is specified, each will be executed in order."
	echo
	echo "  help        : show this help screen"
	echo "  pretend     : execute package specific pretend actions"
	echo "  setup       : execute package specific setup actions"
	echo "  fetch       : download source archive(s) and patches"
	echo "  digest      : create a manifest file for the package"
	echo "  manifest    : create a manifest file for the package"
	echo "  unpack      : unpack sources (auto-dependencies if needed)"
	echo "  prepare     : prepare sources (auto-dependencies if needed)"
	echo "  configure   : configure sources (auto-fetch/unpack if needed)"
	echo "  compile     : compile sources (auto-fetch/unpack/configure if needed)"
	echo "  test        : test package (auto-fetch/unpack/configure/compile if needed)"
	echo "  preinst     : execute pre-install instructions"
	echo "  postinst    : execute post-install instructions"
	echo "  install     : install the package to the temporary install directory"
	echo "  qmerge      : merge image into live filesystem, recording files in db"
	echo "  merge       : do fetch, unpack, compile, install and qmerge"
	echo "  prerm       : execute pre-removal instructions"
	echo "  postrm      : execute post-removal instructions"
	echo "  unmerge     : remove package from live filesystem"
	echo "  config      : execute package specific configuration actions"
	echo "  package     : create a tarball package in ${PKGDIR}/All"
	echo "  rpm         : build a RedHat RPM package"
	echo "  clean       : clean up all source and temporary files"
	echo
	echo "The following settings will be used for the ebuild process:"
	echo
	echo "  package     : ${PF}"
	echo "  slot        : ${SLOT}"
	echo "  category    : ${CATEGORY}"
	echo "  description : ${DESCRIPTION}"
	echo "  system      : ${CHOST}"
	echo "  c flags     : ${CFLAGS}"
	echo "  c++ flags   : ${CXXFLAGS}"
	echo "  make flags  : ${MAKEOPTS}"
	echo -n "  build mode  : "
	if hasq nostrip ${FEATURES} ${RESTRICT} || hasq strip ${RESTRICT} ;
	then
		echo "debug (large)"
	else
		echo "production (stripped)"
	fi
	echo "  merge to    : ${ROOT}"
	echo
	if [ -n "$USE" ]; then
		echo "Additionally, support for the following optional features will be enabled:"
		echo
		echo "  ${USE}"
	fi
	echo
}

# debug-print() gets called from many places with verbose status information useful
# for tracking down problems. The output is in $T/eclass-debug.log.
# You can set ECLASS_DEBUG_OUTPUT to redirect the output somewhere else as well.
# The special "on" setting echoes the information, mixing it with the rest of the
# emerge output.
# You can override the setting by exporting a new one from the console, or you can
# set a new default in make.*. Here the default is "" or unset.

# in the future might use e* from /etc/init.d/functions.sh if i feel like it
debug-print() {
	# if $T isn't defined, we're in dep calculation mode and
	# shouldn't do anything
	[ ! -d "$T" ] && return 0

	while [ "$1" ]; do

		# extra user-configurable targets
		if [ "$ECLASS_DEBUG_OUTPUT" == "on" ]; then
			echo "debug: $1" >&2
		elif [ -n "$ECLASS_DEBUG_OUTPUT" ]; then
			echo "debug: $1" >> $ECLASS_DEBUG_OUTPUT
		fi

		# default target
		echo "$1" 2>/dev/null >> "${T}/eclass-debug.log"
		# let the portage user own/write to this file
		chmod g+w "${T}/eclass-debug.log" &>/dev/null

		shift
	done
}

# The following 2 functions are debug-print() wrappers

debug-print-function() {
	str="$1: entering function"
	shift
	debug-print "$str, parameters: $*"
}

debug-print-section() {
	debug-print "now in section $*"
}

# Sources all eclasses in parameters
declare -ix ECLASS_DEPTH=0
inherit() {
	ECLASS_DEPTH=$(($ECLASS_DEPTH + 1))
	if [[ ${ECLASS_DEPTH} > 1 ]]; then
		debug-print "*** Multiple Inheritence (Level: ${ECLASS_DEPTH})"
	fi

	if [[ -n $ECLASS && -n ${!__export_funcs_var} ]] ; then
		echo "QA Notice: EXPORT_FUNCTIONS is called before inherit in" \
			"$ECLASS.eclass. For compatibility with <=portage-2.1.6.7," \
			"only call EXPORT_FUNCTIONS after inherit(s)." \
			| fmt -w 75 | while read ; do eqawarn "$REPLY" ; done
	fi

	local location
	local olocation
	local x

	# These variables must be restored before returning.
	local PECLASS=$ECLASS
	local prev_export_funcs_var=$__export_funcs_var

	local B_IUSE
	local B_REQUIRED_USE
	local B_DEPEND
	local B_RDEPEND
	local B_PDEPEND
	while [ "$1" ]; do
		location="${ECLASSDIR}/${1}.eclass"
		olocation=""

		export ECLASS="$1"
		__export_funcs_var=__export_functions_$ECLASS_DEPTH
		unset $__export_funcs_var

		if [ "${EBUILD_PHASE}" != "depend" ] && \
			[[ ${EBUILD_PHASE} != *rm ]] && \
			[[ ${EMERGE_FROM} != "binary" ]] ; then
			# This is disabled in the *rm phases because they frequently give
			# false alarms due to INHERITED in /var/db/pkg being outdated
			# in comparison the the eclasses from the portage tree.
			if ! hasq $ECLASS $INHERITED; then
				eqawarn "QA Notice: ECLASS '$ECLASS' inherited illegally in $CATEGORY/$PF $EBUILD_PHASE"
			fi
		fi

		# any future resolution code goes here
		if [ -n "$PORTDIR_OVERLAY" ]; then
			local overlay
			for overlay in ${PORTDIR_OVERLAY}; do
				olocation="${overlay}/eclass/${1}.eclass"
				if [ -e "$olocation" ]; then
					location="${olocation}"
					debug-print "  eclass exists: ${location}"
				fi
			done
		fi
		debug-print "inherit: $1 -> $location"
		[ ! -e "$location" ] && die "${1}.eclass could not be found by inherit()"

		if [ "${location}" == "${olocation}" ] && \
			! hasq "${location}" ${EBUILD_OVERLAY_ECLASSES} ; then
				EBUILD_OVERLAY_ECLASSES="${EBUILD_OVERLAY_ECLASSES} ${location}"
		fi

		#We need to back up the value of DEPEND and RDEPEND to B_DEPEND and B_RDEPEND
		#(if set).. and then restore them after the inherit call.

		#turn off glob expansion
		set -f

		# Retain the old data and restore it later.
		unset B_IUSE B_REQUIRED_USE B_DEPEND B_RDEPEND B_PDEPEND
		[ "${IUSE+set}"       = set ] && B_IUSE="${IUSE}"
		[ "${REQUIRED_USE+set}" = set ] && B_REQUIRED_USE="${REQUIRED_USE}"
		[ "${DEPEND+set}"     = set ] && B_DEPEND="${DEPEND}"
		[ "${RDEPEND+set}"    = set ] && B_RDEPEND="${RDEPEND}"
		[ "${PDEPEND+set}"    = set ] && B_PDEPEND="${PDEPEND}"
		unset IUSE REQUIRED_USE DEPEND RDEPEND PDEPEND
		#turn on glob expansion
		set +f

		qa_source "$location" || die "died sourcing $location in inherit()"
		
		#turn off glob expansion
		set -f

		# If each var has a value, append it to the global variable E_* to
		# be applied after everything is finished. New incremental behavior.
		[ "${IUSE+set}"       = set ] && export E_IUSE="${E_IUSE} ${IUSE}"
		[ "${REQUIRED_USE+set}"       = set ] && export E_REQUIRED_USE="${E_REQUIRED_USE} ${REQUIRED_USE}"
		[ "${DEPEND+set}"     = set ] && export E_DEPEND="${E_DEPEND} ${DEPEND}"
		[ "${RDEPEND+set}"    = set ] && export E_RDEPEND="${E_RDEPEND} ${RDEPEND}"
		[ "${PDEPEND+set}"    = set ] && export E_PDEPEND="${E_PDEPEND} ${PDEPEND}"

		[ "${B_IUSE+set}"     = set ] && IUSE="${B_IUSE}"
		[ "${B_IUSE+set}"     = set ] || unset IUSE
		
		[ "${B_REQUIRED_USE+set}"     = set ] && REQUIRED_USE="${B_REQUIRED_USE}"
		[ "${B_REQUIRED_USE+set}"     = set ] || unset REQUIRED_USE

		[ "${B_DEPEND+set}"   = set ] && DEPEND="${B_DEPEND}"
		[ "${B_DEPEND+set}"   = set ] || unset DEPEND

		[ "${B_RDEPEND+set}"  = set ] && RDEPEND="${B_RDEPEND}"
		[ "${B_RDEPEND+set}"  = set ] || unset RDEPEND

		[ "${B_PDEPEND+set}"  = set ] && PDEPEND="${B_PDEPEND}"
		[ "${B_PDEPEND+set}"  = set ] || unset PDEPEND

		#turn on glob expansion
		set +f

		if [[ -n ${!__export_funcs_var} ]] ; then
			for x in ${!__export_funcs_var} ; do
				debug-print "EXPORT_FUNCTIONS: $x -> ${ECLASS}_$x"
				declare -F "${ECLASS}_$x" >/dev/null || \
					die "EXPORT_FUNCTIONS: ${ECLASS}_$x is not defined"
				eval "$x() { ${ECLASS}_$x \"\$@\" ; }" > /dev/null
			done
		fi
		unset $__export_funcs_var

		hasq $1 $INHERITED || export INHERITED="$INHERITED $1"

		shift
	done
	((--ECLASS_DEPTH)) # Returns 1 when ECLASS_DEPTH reaches 0.
	if (( ECLASS_DEPTH > 0 )) ; then
		export ECLASS=$PECLASS
		__export_funcs_var=$prev_export_funcs_var
	else
		unset ECLASS __export_funcs_var
	fi
	return 0
}

# Exports stub functions that call the eclass's functions, thereby making them default.
# For example, if ECLASS="base" and you call "EXPORT_FUNCTIONS src_unpack", the following
# code will be eval'd:
# src_unpack() { base_src_unpack; }
EXPORT_FUNCTIONS() {
	if [ -z "$ECLASS" ]; then
		die "EXPORT_FUNCTIONS without a defined ECLASS"
	fi
	eval $__export_funcs_var+=\" $*\"
}

# this is a function for removing any directory matching a passed in pattern from
# PATH
remove_path_entry() {
	save_IFS
	IFS=":"
	stripped_path="${PATH}"
	while [ -n "$1" ]; do
		cur_path=""
		for p in ${stripped_path}; do
			if [ "${p/${1}}" == "${p}" ]; then
				cur_path="${cur_path}:${p}"
			fi
		done
		stripped_path="${cur_path#:*}"
		shift
	done
	restore_IFS
	PATH="${stripped_path}"
}

# @FUNCTION: _ebuild_arg_to_phase
# @DESCRIPTION:
# Translate a known ebuild(1) argument into the precise
# name of it's corresponding ebuild phase.
_ebuild_arg_to_phase() {
	[ $# -ne 2 ] && die "expected exactly 2 args, got $#: $*"
	local eapi=$1
	local arg=$2
	local phase_func=""

	case "$arg" in
		pretend)
			! hasq $eapi 0 1 2 3 3_pre2 && \
				phase_func=pkg_pretend
			;;
		setup)
			phase_func=pkg_setup
			;;
		nofetch)
			phase_func=pkg_nofetch
			;;
		unpack)
			phase_func=src_unpack
			;;
		prepare)
			! hasq $eapi 0 1 && \
				phase_func=src_prepare
			;;
		configure)
			! hasq $eapi 0 1 && \
				phase_func=src_configure
			;;
		compile)
			phase_func=src_compile
			;;
		test)
			phase_func=src_test
			;;
		install)
			phase_func=src_install
			;;
		preinst)
			phase_func=pkg_preinst
			;;
		postinst)
			phase_func=pkg_postinst
			;;
		prerm)
			phase_func=pkg_prerm
			;;
		postrm)
			phase_func=pkg_postrm
			;;
	esac

	[[ -z $phase_func ]] && return 1
	echo "$phase_func"
	return 0
}

_ebuild_phase_funcs() {
	[ $# -ne 2 ] && die "expected exactly 2 args, got $#: $*"
	local eapi=$1
	local phase_func=$2
	local default_phases="pkg_nofetch src_unpack src_prepare src_configure
		src_compile src_install src_test"
	local x y default_func=""

	for x in pkg_nofetch src_unpack src_test ; do
		declare -F $x >/dev/null || \
			eval "$x() { _eapi0_$x \"\$@\" ; }"
	done

	case $eapi in

		0|1)

			if ! declare -F src_compile >/dev/null ; then
				case $eapi in
					0)
						src_compile() { _eapi0_src_compile "$@" ; }
						;;
					*)
						src_compile() { _eapi1_src_compile "$@" ; }
						;;
				esac
			fi

			for x in $default_phases ; do
				eval "default_$x() {
					die \"default_$x() is not supported with EAPI='$eapi' during phase $phase_func\"
				}"
			done

			eval "default() {
				die \"default() is not supported with EAPI='$eapi' during phase $phase_func\"
			}"

			;;

		*)

			declare -F src_configure >/dev/null || \
				src_configure() { _eapi2_src_configure "$@" ; }

			declare -F src_compile >/dev/null || \
				src_compile() { _eapi2_src_compile "$@" ; }

			has $eapi 2 3 3_pre2 || declare -F src_install >/dev/null || \
				src_install() { _eapi4_src_install "$@" ; }

			if hasq $phase_func $default_phases ; then

				_eapi2_pkg_nofetch   () { _eapi0_pkg_nofetch          "$@" ; }
				_eapi2_src_unpack    () { _eapi0_src_unpack           "$@" ; }
				_eapi2_src_prepare   () { true                             ; }
				_eapi2_src_test      () { _eapi0_src_test             "$@" ; }
				_eapi2_src_install   () { die "$FUNCNAME is not supported" ; }

				for x in $default_phases ; do
					eval "default_$x() { _eapi2_$x \"\$@\" ; }"
				done

				eval "default() { _eapi2_$phase_func \"\$@\" ; }"

			else

				for x in $default_phases ; do
					eval "default_$x() {
						die \"default_$x() is not supported in phase $default_func\"
					}"
				done

				eval "default() {
					die \"default() is not supported with EAPI='$eapi' during phase $phase_func\"
				}"

			fi

			;;
	esac
}

PORTAGE_BASHRCS_SOURCED=0

# @FUNCTION: source_all_bashrcs
# @DESCRIPTION:
# Source a relevant bashrc files and perform other miscellaneous
# environment initialization when appropriate.
#
# If EAPI is set then define functions provided by the current EAPI:
#
#  * default_* aliases for the current EAPI phase functions
#  * A "default" function which is an alias for the default phase
#    function for the current phase.
#
source_all_bashrcs() {
	[[ $PORTAGE_BASHRCS_SOURCED = 1 ]] && return 0
	PORTAGE_BASHRCS_SOURCED=1
	local x

	local OCC="${CC}" OCXX="${CXX}"

	if [[ $EBUILD_PHASE != depend ]] ; then
		# source the existing profile.bashrcs.
		save_IFS
		IFS=$'\n'
		local path_array=($PROFILE_PATHS)
		restore_IFS
		for x in "${path_array[@]}" ; do
			[ -f "$x/profile.bashrc" ] && qa_source "$x/profile.bashrc"
		done
	fi

	# We assume if people are changing shopts in their bashrc they do so at their
	# own peril.  This is the ONLY non-portage bit of code that can change shopts
	# without a QA violation.
	for x in "${PORTAGE_BASHRC}" "${PM_EBUILD_HOOK_DIR}"/${CATEGORY}/{${PN},${PN}:${SLOT},${P},${PF}}; do
		if [ -r "${x}" ]; then
			# If $- contains x, then tracing has already enabled elsewhere for some
			# reason.  We preserve it's state so as not to interfere.
			if [ "$PORTAGE_DEBUG" != "1" ] || [ "${-/x/}" != "$-" ]; then
				source "${x}"
			else
				set -x
				source "${x}"
				set +x
			fi
		fi
	done

	[ ! -z "${OCC}" ] && export CC="${OCC}"
	[ ! -z "${OCXX}" ] && export CXX="${OCXX}"
}

# Hardcoded bash lists are needed for backward compatibility with
# <portage-2.1.4 since they assume that a newly installed version
# of ebuild.sh will work for pkg_postinst, pkg_prerm, and pkg_postrm
# when portage is upgrading itself.

READONLY_EBUILD_METADATA="DEFINED_PHASES DEPEND DESCRIPTION
	EAPI HOMEPAGE INHERITED IUSE REQUIRED_USE KEYWORDS LICENSE
	PDEPEND PROVIDE RDEPEND RESTRICT SLOT SRC_URI"

READONLY_PORTAGE_VARS="D EBUILD EBUILD_PHASE \
	EBUILD_SH_ARGS ED EMERGE_FROM EROOT FILESDIR \
	PORTAGE_BINPKG_FILE PORTAGE_BIN_PATH PORTAGE_IUSE \
	PORTAGE_PYM_PATH PORTAGE_MUTABLE_FILTERED_VARS \
	PORTAGE_SAVED_READONLY_VARS PORTAGE_TMPDIR T WORKDIR"

PORTAGE_SAVED_READONLY_VARS="A CATEGORY P PF PN PR PV PVR"

# Variables that portage sets but doesn't mark readonly.
# In order to prevent changed values from causing unexpected
# interference, they are filtered out of the environment when
# it is saved or loaded (any mutations do not persist).
PORTAGE_MUTABLE_FILTERED_VARS="AA HOSTNAME"

# @FUNCTION: filter_readonly_variables
# @DESCRIPTION: [--filter-sandbox] [--allow-extra-vars]
# Read an environment from stdin and echo to stdout while filtering variables
# with names that are known to cause interference:
#
#   * some specific variables for which bash does not allow assignment
#   * some specific variables that affect portage or sandbox behavior
#   * variable names that begin with a digit or that contain any
#     non-alphanumeric characters that are not be supported by bash
#
# --filter-sandbox causes all SANDBOX_* variables to be filtered, which
# is only desired in certain cases, such as during preprocessing or when
# saving environment.bz2 for a binary or installed package.
#
# --filter-features causes the special FEATURES variable to be filtered.
# Generally, we want it to persist between phases since the user might
# want to modify it via bashrc to enable things like splitdebug and
# installsources for specific packages. They should be able to modify it
# in pre_pkg_setup() and have it persist all the way through the install
# phase. However, if FEATURES exist inside environment.bz2 then they
# should be overridden by current settings.
#
# --filter-locale causes locale related variables such as LANG and LC_*
# variables to be filtered. These variables should persist between phases,
# in case they are modified by the ebuild. However, the current user
# settings should be used when loading the environment from a binary or
# installed package.
#
# --filter-path causes the PATH variable to be filtered. This variable
# should persist between phases, in case it is modified by the ebuild.
# However, old settings should be overridden when loading the
# environment from a binary or installed package.
#
# ---allow-extra-vars causes some extra vars to be allowd through, such
# as ${PORTAGE_SAVED_READONLY_VARS} and ${PORTAGE_MUTABLE_FILTERED_VARS}.
#
# In bash-3.2_p20+ an attempt to assign BASH_*, FUNCNAME, GROUPS or any
# readonly variable cause the shell to exit while executing the "source"
# builtin command. To avoid this problem, this function filters those
# variables out and discards them. See bug #190128.
filter_readonly_variables() {
	local x filtered_vars
	local readonly_bash_vars="BASHOPTS BASHPID DIRSTACK EUID
		FUNCNAME GROUPS PIPESTATUS PPID SHELLOPTS UID"
	local bash_misc_vars="BASH BASH_.* COMP_WORDBREAKS HISTCMD
		HISTFILE HOSTNAME HOSTTYPE IFS LINENO MACHTYPE OLDPWD
		OPTERR OPTIND OSTYPE POSIXLY_CORRECT PS4 PWD RANDOM
		SECONDS SHELL SHLVL"
	local filtered_sandbox_vars="SANDBOX_ACTIVE SANDBOX_BASHRC
		SANDBOX_DEBUG_LOG SANDBOX_DISABLED SANDBOX_LIB
		SANDBOX_LOG SANDBOX_ON"
	local misc_garbage_vars="_portage_filter_opts"
	filtered_vars="$readonly_bash_vars $bash_misc_vars
<<<<<<< HEAD
		$READONLY_PORTAGE_VARS"
=======
		$READONLY_PORTAGE_VARS $misc_garbage_vars"

	# Don't filter/interfere with prefix variables unless they are
	# supported by the current EAPI.
	case "${EAPI:-0}" in
		0|1|2)
			;;
		*)
			filtered_vars+=" ED EPREFIX EROOT"
			;;
	esac

>>>>>>> d776c545
	if hasq --filter-sandbox $* ; then
		filtered_vars="${filtered_vars} SANDBOX_.*"
	else
		filtered_vars="${filtered_vars} ${filtered_sandbox_vars}"
	fi
	if hasq --filter-features $* ; then
		filtered_vars="${filtered_vars} FEATURES PORTAGE_FEATURES"
	fi
	if hasq --filter-path $* ; then
		filtered_vars+=" PATH"
	fi
	if hasq --filter-locale $* ; then
		filtered_vars+=" LANG LC_ALL LC_COLLATE
			LC_CTYPE LC_MESSAGES LC_MONETARY
			LC_NUMERIC LC_PAPER LC_TIME"
	fi
	if ! hasq --allow-extra-vars $* ; then
		filtered_vars="
			${filtered_vars}
			${PORTAGE_SAVED_READONLY_VARS}
			${PORTAGE_MUTABLE_FILTERED_VARS}
		"
	fi

	"${PORTAGE_PYTHON:-@PORTAGE_PYTHON@}" "${PORTAGE_BIN_PATH}"/filter-bash-environment.py "${filtered_vars}" || die "filter-bash-environment.py failed"
}

# @FUNCTION: preprocess_ebuild_env
# @DESCRIPTION:
# Filter any readonly variables from ${T}/environment, source it, and then
# save it via save_ebuild_env(). This process should be sufficient to prevent
# any stale variables or functions from an arbitrary environment from
# interfering with the current environment. This is useful when an existing
# environment needs to be loaded from a binary or installed package.
preprocess_ebuild_env() {
	local _portage_filter_opts=""
	if [ -f "${T}/environment.raw" ] ; then
		# This is a signal from the python side, indicating that the
		# environment may contain stale SANDBOX_{DENY,PREDICT,READ,WRITE}
		# and FEATURES variables that should be filtered out. Between
		# phases, these variables are normally preserved.
		_portage_filter_opts+=" --filter-features --filter-locale --filter-path --filter-sandbox"
	fi
	filter_readonly_variables $_portage_filter_opts < "${T}"/environment \
		> "${T}"/environment.filtered || return $?
	unset _portage_filter_opts
	mv "${T}"/environment.filtered "${T}"/environment || return $?
	rm -f "${T}/environment.success" || return $?
	# WARNING: Code inside this subshell should avoid making assumptions
	# about variables or functions after source "${T}"/environment has been
	# called. Any variables that need to be relied upon should already be
	# filtered out above.
	(
		export SANDBOX_ON=1
		source "${T}/environment" || exit $?
		# We have to temporarily disable sandbox since the
		# SANDBOX_{DENY,READ,PREDICT,WRITE} values we've just loaded
		# may be unusable (triggering in spurious sandbox violations)
		# until we've merged them with our current values.
		export SANDBOX_ON=0

		# It's remotely possible that save_ebuild_env() has been overridden
		# by the above source command. To protect ourselves, we override it
		# here with our own version. ${PORTAGE_BIN_PATH} is safe to use here
		# because it's already filtered above.
		source "${PORTAGE_BIN_PATH}/isolated-functions.sh" || exit $?

		# Rely on save_ebuild_env() to filter out any remaining variables
		# and functions that could interfere with the current environment.
		save_ebuild_env || exit $?
		touch "${T}/environment.success" || exit $?
	) > "${T}/environment.filtered"
	local retval
	if [ -e "${T}/environment.success" ] ; then
		filter_readonly_variables < \
			"${T}/environment.filtered" > "${T}/environment"
		retval=$?
	else
		retval=1
	fi
	rm -f "${T}"/environment.{filtered,raw,success}
	return ${retval}
}

# === === === === === === === === === === === === === === === === === ===
# === === === === === functions end, main part begins === === === === ===
# === === === === === functions end, main part begins === === === === ===
# === === === === === functions end, main part begins === === === === ===
# === === === === === === === === === === === === === === === === === ===

export SANDBOX_ON="1"
export S=${WORKDIR}/${P}

unset E_IUSE E_REQUIRED_USE E_DEPEND E_RDEPEND E_PDEPEND

# Turn of extended glob matching so that g++ doesn't get incorrectly matched.
shopt -u extglob

if [[ ${EBUILD_PHASE} == depend ]] ; then
	QA_INTERCEPTORS="awk bash cc egrep equery fgrep g++
		gawk gcc grep javac java-config nawk perl
		pkg-config python python-config sed"
elif [[ ${EBUILD_PHASE} == clean* ]] ; then
	unset QA_INTERCEPTORS
else
	QA_INTERCEPTORS="autoconf automake aclocal libtoolize"
fi
# level the QA interceptors if we're in depend
if [[ -n ${QA_INTERCEPTORS} ]] ; then
	for BIN in ${QA_INTERCEPTORS}; do
		BIN_PATH=$(type -Pf ${BIN})
		if [ "$?" != "0" ]; then
			BODY="echo \"*** missing command: ${BIN}\" >&2; return 127"
		else
			BODY="${BIN_PATH} \"\$@\"; return \$?"
		fi
		if [[ ${EBUILD_PHASE} == depend ]] ; then
			FUNC_SRC="${BIN}() {
				if [ \$ECLASS_DEPTH -gt 0 ]; then
					eqawarn \"QA Notice: '${BIN}' called in global scope: eclass \${ECLASS}\"
				else
					eqawarn \"QA Notice: '${BIN}' called in global scope: \${CATEGORY}/\${PF}\"
				fi
			${BODY}
			}"
		elif hasq ${BIN} autoconf automake aclocal libtoolize ; then
			FUNC_SRC="${BIN}() {
				if ! hasq \${FUNCNAME[1]} eautoreconf eaclocal _elibtoolize \\
					eautoheader eautoconf eautomake autotools_run_tool \\
					autotools_check_macro autotools_get_subdirs \\
					autotools_get_auxdir ; then
					eqawarn \"QA Notice: '${BIN}' called by \${FUNCNAME[1]}: \${CATEGORY}/\${PF}\"
					eqawarn \"Use autotools.eclass instead of calling '${BIN}' directly.\"
				fi
			${BODY}
			}"
		else
			FUNC_SRC="${BIN}() {
				eqawarn \"QA Notice: '${BIN}' called by \${FUNCNAME[1]}: \${CATEGORY}/\${PF}\"
			${BODY}
			}"
		fi
		eval "$FUNC_SRC" || echo "error creating QA interceptor ${BIN}" >&2
	done
	unset BIN_PATH BIN BODY FUNC_SRC
fi

if ! hasq "$EBUILD_PHASE" clean cleanrm depend && \
	[ -f "${T}"/environment ] ; then
	# The environment may have been extracted from environment.bz2 or
	# may have come from another version of ebuild.sh or something.
	# In any case, preprocess it to prevent any potential interference.
	preprocess_ebuild_env || \
		die "error processing environment"
	# Colon separated SANDBOX_* variables need to be cumulative.
	for x in SANDBOX_DENY SANDBOX_READ SANDBOX_PREDICT SANDBOX_WRITE ; do
		export PORTAGE_${x}=${!x}
	done
	PORTAGE_SANDBOX_ON=${SANDBOX_ON}
	export SANDBOX_ON=1
	source "${T}"/environment || \
		die "error sourcing environment"
	# We have to temporarily disable sandbox since the
	# SANDBOX_{DENY,READ,PREDICT,WRITE} values we've just loaded
	# may be unusable (triggering in spurious sandbox violations)
	# until we've merged them with our current values.
	export SANDBOX_ON=0
	for x in SANDBOX_DENY SANDBOX_PREDICT SANDBOX_READ SANDBOX_WRITE ; do
		y="PORTAGE_${x}"
		if [ -z "${!x}" ] ; then
			export ${x}=${!y}
		elif [ -n "${!y}" ] && [ "${!y}" != "${!x}" ] ; then
			# filter out dupes
			export ${x}=$(printf "${!y}:${!x}" | tr ":" "\0" | \
				sort -z -u | tr "\0" ":")
		fi
		export ${x}=${!x%:}
		unset PORTAGE_${x}
	done
	unset x y
	export SANDBOX_ON=${PORTAGE_SANDBOX_ON}
	unset PORTAGE_SANDBOX_ON
	[[ -n $EAPI ]] || EAPI=0
fi

if ! hasq "$EBUILD_PHASE" clean cleanrm ; then
	if [[ $EBUILD_PHASE = depend || ! -f $T/environment || \
		-f $PORTAGE_BUILDDIR/.ebuild_changed ]] || \
		hasq noauto $FEATURES ; then
		# The bashrcs get an opportunity here to set aliases that will be expanded
		# during sourcing of ebuilds and eclasses.
		source_all_bashrcs

		# *DEPEND and IUSE will be set during the sourcing of the ebuild.
		# In order to ensure correct interaction between ebuilds and
		# eclasses, they need to be unset before this process of
		# interaction begins.
		unset DEPEND RDEPEND PDEPEND IUSE REQUIRED_USE

		if [[ $PORTAGE_DEBUG != 1 || ${-/x/} != $- ]] ; then
			source "$EBUILD" || die "error sourcing ebuild"
		else
			set -x
			source "$EBUILD" || die "error sourcing ebuild"
			set +x
		fi

		if [[ "${EBUILD_PHASE}" != "depend" ]] ; then
			RESTRICT=${PORTAGE_RESTRICT}
			[[ -e $PORTAGE_BUILDDIR/.ebuild_changed ]] && \
			rm "$PORTAGE_BUILDDIR/.ebuild_changed"
		fi

		[[ -n $EAPI ]] || EAPI=0

		if has "$EAPI" 0 1 2 3 3_pre2 ; then
			export RDEPEND=${RDEPEND-${DEPEND}}
			debug-print "RDEPEND: not set... Setting to: ${DEPEND}"
		fi

		# add in dependency info from eclasses
		IUSE="${IUSE} ${E_IUSE}"
		DEPEND="${DEPEND} ${E_DEPEND}"
		RDEPEND="${RDEPEND} ${E_RDEPEND}"
		PDEPEND="${PDEPEND} ${E_PDEPEND}"
		REQUIRED_USE="${REQUIRED_USE} ${E_REQUIRED_USE}"
		
		unset ECLASS E_IUSE E_REQUIRED_USE E_DEPEND E_RDEPEND E_PDEPEND 

		# alphabetically ordered by $EBUILD_PHASE value
		case "$EAPI" in
			0|1)
				_valid_phases="src_compile pkg_config pkg_info src_install
					pkg_nofetch pkg_postinst pkg_postrm pkg_preinst pkg_prerm
					pkg_setup src_test src_unpack"
				;;
			2|3|3_pre2)
				_valid_phases="src_compile pkg_config src_configure pkg_info
					src_install pkg_nofetch pkg_postinst pkg_postrm pkg_preinst
					src_prepare pkg_prerm pkg_setup src_test src_unpack"
				;;
			*)
				_valid_phases="src_compile pkg_config src_configure pkg_info
					src_install pkg_nofetch pkg_postinst pkg_postrm pkg_preinst
					src_prepare pkg_prerm pkg_pretend pkg_setup src_test src_unpack"
				;;
		esac

		DEFINED_PHASES=
		for _f in $_valid_phases ; do
			if declare -F $_f >/dev/null ; then
				_f=${_f#pkg_}
				DEFINED_PHASES+=" ${_f#src_}"
			fi
		done
		[[ -n $DEFINED_PHASES ]] || DEFINED_PHASES=-

		unset _f _valid_phases

		if [[ $EBUILD_PHASE != depend ]] ; then

			case "$EAPI" in
				0|1|2|3)
					_ebuild_helpers_path="$PORTAGE_BIN_PATH/ebuild-helpers"
					;;
				*)
					_ebuild_helpers_path="$PORTAGE_BIN_PATH/ebuild-helpers/4:$PORTAGE_BIN_PATH/ebuild-helpers"
					;;
			esac

			#PATH=$_ebuild_helpers_path:$PREROOTPATH${PREROOTPATH:+:}/usr/local/sbin:/usr/local/bin:/usr/sbin:/usr/bin:/sbin:/bin${ROOTPATH:+:}$ROOTPATH
			# PREFIX: same notes apply as at the top of this file
			PATH="$_ebuild_helpers_path:$PREROOTPATH${PREROOTPATH:+:}${DEFAULT_PATH}${ROOTPATH:+:}$ROOTPATH${EXTRA_PATH:+:}${EXTRA_PATH}"
			unset _ebuild_helpers_path

			if hasq distcc $FEATURES ; then
				PATH="${EPREFIX}/usr/lib/distcc/bin:$PATH"
				[[ -n $DISTCC_LOG ]] && addwrite "${DISTCC_LOG%/*}"
			fi

			if hasq ccache $FEATURES ; then
				PATH="${EPREFIX}/usr/lib/ccache/bin:$PATH"

				if [[ -n $CCACHE_DIR ]] ; then
					addread "$CCACHE_DIR"
					addwrite "$CCACHE_DIR"
				fi

				[[ -n $CCACHE_SIZE ]] && ccache -M $CCACHE_SIZE &> /dev/null
			fi
		fi

		if [[ -n $QA_PREBUILT ]] ; then

			# these ones support fnmatch patterns
			QA_EXECSTAC+=" $QA_PREBUILT"
			QA_TEXTRELS+=" $QA_PREBUILT"
			QA_WX_LOAD+=" $QA_PREBUILT"

			# these ones support regular expressions, so translate
			# fnmatch patterns to regular expressions
			for x in QA_DT_HASH QA_DT_NEEDED QA_PRESTRIPPED QA_SONAME ; do
				if [[ $(declare -p $x 2>/dev/null) = declare\ -a* ]] ; then
					eval "$x=(\"\${$x[@]}\" ${QA_PREBUILT//\*/.*})"
				else
					eval "$x+=\" ${QA_PREBUILT//\*/.*}\""
				fi
			done

			unset x
		fi

		# This needs to be exported since prepstrip is a separate shell script.
		[[ -n $QA_PRESTRIPPED ]] && export QA_PRESTRIPPED
		eval "[[ -n \$QA_PRESTRIPPED_${ARCH/-/_} ]] && export QA_PRESTRIPPED_${ARCH/-/_}"
	fi
fi

# unset USE_EXPAND variables that contain only the special "*" token
for x in ${USE_EXPAND} ; do
	[ "${!x}" == "*" ] && unset ${x}
done
unset x

if hasq nostrip ${FEATURES} ${RESTRICT} || hasq strip ${RESTRICT}
then
	export DEBUGBUILD=1
fi

#a reasonable default for $S
[[ -z ${S} ]] && export S=${WORKDIR}/${P}

# Note: readonly variables interfere with preprocess_ebuild_env(), so
# declare them only after it has already run.
if [ "${EBUILD_PHASE}" != "depend" ] ; then
	declare -r ${READONLY_EBUILD_METADATA} ${READONLY_PORTAGE_VARS}
fi

ebuild_main() {

	# Subshell/helper die support (must export for the die helper).
	export EBUILD_MASTER_PID=$BASHPID
	trap 'exit 1' SIGTERM

	if [[ $EBUILD_PHASE != depend ]] ; then
		# Force configure scripts that automatically detect ccache to
		# respect FEATURES="-ccache".
		hasq ccache $FEATURES || export CCACHE_DISABLE=1

		local phase_func=$(_ebuild_arg_to_phase "$EAPI" "$EBUILD_PHASE")
		[[ -n $phase_func ]] && _ebuild_phase_funcs "$EAPI" "$phase_func"
		unset phase_func
	fi

	source_all_bashrcs

	case ${EBUILD_SH_ARGS} in
	nofetch)
		ebuild_phase_with_hooks pkg_nofetch
		;;
	prerm|postrm|postinst|config|info)
		if hasq "$EBUILD_SH_ARGS" config info && \
			! declare -F "pkg_$EBUILD_SH_ARGS" >/dev/null ; then
			ewarn  "pkg_${EBUILD_SH_ARGS}() is not defined: '${EBUILD##*/}'"
		fi
		export SANDBOX_ON="0"
		if [ "${PORTAGE_DEBUG}" != "1" ] || [ "${-/x/}" != "$-" ]; then
			ebuild_phase_with_hooks pkg_${EBUILD_SH_ARGS}
		else
			set -x
			ebuild_phase_with_hooks pkg_${EBUILD_SH_ARGS}
			set +x
		fi
		if [[ $EBUILD_PHASE == postinst ]] && [[ -n $PORTAGE_UPDATE_ENV ]]; then
			# Update environment.bz2 in case installation phases
			# need to pass some variables to uninstallation phases.
			save_ebuild_env --exclude-init-phases | \
				filter_readonly_variables --filter-path \
				--filter-sandbox --allow-extra-vars \
				| ${PORTAGE_BZIP2_COMMAND} -c -f9 > "$PORTAGE_UPDATE_ENV"
			assert "save_ebuild_env failed"
		fi
		;;
	unpack|prepare|configure|compile|test|clean|install)
		if [[ ${SANDBOX_DISABLED:-0} = 0 ]] ; then
			export SANDBOX_ON="1"
		else
			export SANDBOX_ON="0"
		fi

		case "$EBUILD_SH_ARGS" in
		configure|compile)

			local x
			for x in ASFLAGS CCACHE_DIR CCACHE_SIZE \
				CFLAGS CXXFLAGS LDFLAGS LIBCFLAGS LIBCXXFLAGS ; do
				[[ ${!x+set} = set ]] && export $x
			done
			unset x

			hasq distcc $FEATURES && [[ -n $DISTCC_DIR ]] && \
				[[ ${SANDBOX_WRITE/$DISTCC_DIR} = $SANDBOX_WRITE ]] && \
				addwrite "$DISTCC_DIR"

			x=LIBDIR_$ABI
			[ -z "$PKG_CONFIG_PATH" -a -n "$ABI" -a -n "${!x}" ] && \
				export PKG_CONFIG_PATH=/usr/${!x}/pkgconfig

			if hasq noauto $FEATURES && \
				[[ ! -f $PORTAGE_BUILDDIR/.unpacked ]] ; then
				echo
				echo "!!! We apparently haven't unpacked..." \
					"This is probably not what you"
				echo "!!! want to be doing... You are using" \
					"FEATURES=noauto so I'll assume"
				echo "!!! that you know what you are doing..." \
					"You have 5 seconds to abort..."
				echo

				local x
				for x in 1 2 3 4 5 6 7 8; do
					echo -ne "\a"
					LC_ALL=C sleep 0.25
				done

				sleep 3
			fi

			cd "$PORTAGE_BUILDDIR"
			if [ ! -d build-info ] ; then
				mkdir build-info
				cp "$EBUILD" "build-info/$PF.ebuild"
			fi

			#our custom version of libtool uses $S and $D to fix
			#invalid paths in .la files
			export S D
			#some packages use an alternative to $S to build in, cause
			#our libtool to create problematic .la files
			export PWORKDIR=$WORKDIR

			;;
		esac

		if [ "${PORTAGE_DEBUG}" != "1" ] || [ "${-/x/}" != "$-" ]; then
			dyn_${EBUILD_SH_ARGS}
		else
			set -x
			dyn_${EBUILD_SH_ARGS}
			set +x
		fi
		export SANDBOX_ON="0"
		;;
	help|pretend|setup|preinst)
		if [[ $EBUILD_SH_ARGS = setup ]] ; then
			einfo "CPV:  $CATEGORY/$PF"
			einfo "REPO: $PORTAGE_REPO_NAME"
			einfo "USE:  $USE"
		fi
		#pkg_setup needs to be out of the sandbox for tmp file creation;
		#for example, awking and piping a file in /tmp requires a temp file to be created
		#in /etc.  If pkg_setup is in the sandbox, both our lilo and apache ebuilds break.
		export SANDBOX_ON="0"
		if [ "${PORTAGE_DEBUG}" != "1" ] || [ "${-/x/}" != "$-" ]; then
			dyn_${EBUILD_SH_ARGS}
		else
			set -x
			dyn_${EBUILD_SH_ARGS}
			set +x
		fi
		;;
	depend)
		export SANDBOX_ON="0"
		set -f

		if [ -n "${dbkey}" ] ; then
			if [ ! -d "${dbkey%/*}" ]; then
				install -d -g ${PORTAGE_GID} -m2775 "${dbkey%/*}"
			fi
			# Make it group writable. 666&~002==664
			umask 002
		fi

		auxdbkeys="DEPEND RDEPEND SLOT SRC_URI RESTRICT HOMEPAGE LICENSE
			DESCRIPTION KEYWORDS INHERITED IUSE REQUIRED_USE PDEPEND PROVIDE EAPI
			PROPERTIES DEFINED_PHASES UNUSED_05 UNUSED_04
			UNUSED_03 UNUSED_02 UNUSED_01"

		#the extra $(echo) commands remove newlines
		[ -n "${EAPI}" ] || EAPI=0

		if [ -n "${dbkey}" ] ; then
			> "${dbkey}"
			for f in ${auxdbkeys} ; do
				echo $(echo ${!f}) >> "${dbkey}" || exit $?
			done
		else
			for f in ${auxdbkeys} ; do
				echo $(echo ${!f}) 1>&9 || exit $?
			done
			exec 9>&-
		fi
		set +f
		;;
	_internal_test)
		;;
	*)
		export SANDBOX_ON="1"
		echo "Unrecognized EBUILD_SH_ARGS: '${EBUILD_SH_ARGS}'"
		echo
		dyn_help
		exit 1
		;;
	esac
}

if [[ -s $SANDBOX_LOG ]] ; then
	# We use SANDBOX_LOG to check for sandbox violations,
	# so we ensure that there can't be a stale log to
	# interfere with our logic.
	x=
	if [[ -n SANDBOX_ON ]] ; then
		x=$SANDBOX_ON
		export SANDBOX_ON=0
	fi

	rm -f "$SANDBOX_LOG" || \
		die "failed to remove stale sandbox log: '$SANDBOX_LOG'"

	if [[ -n $x ]] ; then
		export SANDBOX_ON=$x
	fi
	unset x
fi

if [[ $EBUILD_PHASE = depend ]] ; then
	ebuild_main
elif [[ -n $EBUILD_SH_ARGS ]] ; then
	(
		# Don't allow subprocesses to inherit the pipe which
		# emerge uses to monitor ebuild.sh.
		exec 9>&-

		ebuild_main

		# Save the env only for relevant phases.
		if ! hasq "$EBUILD_SH_ARGS" clean help info nofetch ; then
			umask 002
			save_ebuild_env | filter_readonly_variables > "$T/environment"
			assert "save_ebuild_env failed"
			chown ${PORTAGE_USER:-portage}:${PORTAGE_GROUP:-portage} "$T/environment" &>/dev/null
			chmod g+w "$T/environment" &>/dev/null
		fi
		[[ -n $PORTAGE_EBUILD_EXIT_FILE ]] && > "$PORTAGE_EBUILD_EXIT_FILE"
		if [[ -n $PORTAGE_IPC_DAEMON ]] ; then
			[[ ! -s $SANDBOX_LOG ]]
			"$PORTAGE_BIN_PATH"/ebuild-ipc exit $?
		fi
		exit 0
	)
	exit $?
fi

# Subshell/helper die support (must export for the die helper).
export EBUILD_MASTER_PID=$BASHPID
trap 'exit 1' SIGTERM

# Do not exit when ebuild.sh is sourced by other scripts.
true<|MERGE_RESOLUTION|>--- conflicted
+++ resolved
@@ -805,18 +805,13 @@
 		export DESTTREE=""
 	else
 		export DESTTREE=$1
-<<<<<<< HEAD
 		if [ ! -d "${ED}${DESTTREE}" ]; then
 			install -d "${ED}${DESTTREE}"
-=======
-		if [ ! -d "${D}${DESTTREE}" ]; then
-			install -d "${D}${DESTTREE}"
 			local ret=$?
 			if [[ $ret -ne 0 ]] ; then
 				helpers_die "${FUNCNAME[0]} failed"
 				return $ret
 			fi
->>>>>>> overlays-gentoo-org/master
 		fi
 	fi
 }
@@ -1757,9 +1752,6 @@
 		SANDBOX_LOG SANDBOX_ON"
 	local misc_garbage_vars="_portage_filter_opts"
 	filtered_vars="$readonly_bash_vars $bash_misc_vars
-<<<<<<< HEAD
-		$READONLY_PORTAGE_VARS"
-=======
 		$READONLY_PORTAGE_VARS $misc_garbage_vars"
 
 	# Don't filter/interfere with prefix variables unless they are
@@ -1768,11 +1760,12 @@
 		0|1|2)
 			;;
 		*)
-			filtered_vars+=" ED EPREFIX EROOT"
+			# PREFIX LOCAL MODIFICATION
+			#filtered_vars+=" ED EPREFIX EROOT"
+			# PREFIX LOCAL MODIFICATION
 			;;
 	esac
 
->>>>>>> d776c545
 	if hasq --filter-sandbox $* ; then
 		filtered_vars="${filtered_vars} SANDBOX_.*"
 	else

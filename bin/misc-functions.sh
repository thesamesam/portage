--- conflicted
+++ resolved
@@ -1,10 +1,5 @@
-<<<<<<< HEAD
 #!@PORTAGE_BASH@
-# Copyright 1999-2012 Gentoo Foundation
-=======
-#!/bin/bash
 # Copyright 1999-2013 Gentoo Foundation
->>>>>>> 55101e69
 # Distributed under the terms of the GNU General Public License v2
 #
 # Miscellaneous shell functions that make use of the ebuild env but don't need
@@ -809,14 +804,9 @@
 		local cat_cmd=cat
 		[[ $PORTAGE_LOG_FILE = *.gz ]] && cat_cmd=zcat
 		[[ $reset_debug = 1 ]] && set -x
-<<<<<<< HEAD
-		f=$($cat_cmd "${PORTAGE_LOG_FILE}" | \
-			"${PORTAGE_PYTHON:-@PREFIX_PORTAGE_PYTHON@}" "$PORTAGE_BIN_PATH"/check-implicit-pointer-usage.py || die "check-implicit-pointer-usage.py failed")
-=======
 		# Use safe cwd, avoiding unsafe import for bug #469338.
 		f=$(cd "${PORTAGE_PYM_PATH}" ; $cat_cmd "${PORTAGE_LOG_FILE}" | \
-			"${PORTAGE_PYTHON:-/usr/bin/python}" "$PORTAGE_BIN_PATH"/check-implicit-pointer-usage.py || die "check-implicit-pointer-usage.py failed")
->>>>>>> 55101e69
+			"${PORTAGE_PYTHON:-@PREFIX_PORTAGE_PYTHON@}" "$PORTAGE_BIN_PATH"/check-implicit-pointer-usage.py || die "check-implicit-pointer-usage.py failed")
 		if [[ -n ${f} ]] ; then
 
 			# In the future this will be a forced "die". In preparation,

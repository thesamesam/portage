--- conflicted
+++ resolved
@@ -583,14 +583,6 @@
 		die "Unsafe files found in \${D}.  Portage will not install them."
 	fi
 
-<<<<<<< HEAD
-	if [[ -d ${D}/${D} ]] ; then
-		find "${D}/${D}" | \
-		while read i ; do
-			eqawarn "QA Notice: /${i##${D}/${D}} installed in \${D}/\${D}"
-		done
-		die "Aborting due to QA concerns: files installed in ${D}/${D}"
-=======
 	if [[ -d ${D%/}${D} ]] ; then
 		local -i INSTALLTOD=0
 		while read -r -d $'\0' i ; do
@@ -598,7 +590,6 @@
 			((INSTALLTOD++))
 		done < <(find "${D%/}${D}" -print0)
 		die "Aborting due to QA concerns: ${INSTALLTOD} files installed in ${D%/}${D}"
->>>>>>> fcf9bec1
 	fi
 
 	# Sanity check syntax errors in init.d scripts
@@ -908,16 +899,16 @@
 }
 
 install_qa_check_prefix() {
-	if [[ -d ${ED}/${D} ]] ; then
-		find "${ED}/${D}" | \
+	if [[ -d ${ED%/}/${D} ]] ; then
+		find "${ED%/}/${D}" | \
 		while read i ; do
-			eqawarn "QA Notice: /${i##${ED}/${D}} installed in \${ED}/\${D}"
+			eqawarn "QA Notice: /${i##${ED%/}/${D}} installed in \${ED}/\${D}"
 		done
 		die "Aborting due to QA concerns: files installed in ${ED}/${D}"
 	fi
 
-	if [[ -d ${ED}/${EPREFIX} ]] ; then
-		find "${ED}/${EPREFIX}/" | \
+	if [[ -d ${ED%/}/${EPREFIX} ]] ; then
+		find "${ED%/}/${EPREFIX}/" | \
 		while read i ; do
 			eqawarn "QA Notice: ${i#${D}} double prefix"
 		done

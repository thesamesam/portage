--- conflicted
+++ resolved
@@ -508,13 +508,9 @@
 		# Check for shared libraries lacking NEEDED entries
 		qa_var="QA_DT_NEEDED_${ARCH/-/_}"
 		eval "[[ -n \${!qa_var} ]] && QA_DT_NEEDED=(\"\${${qa_var}[@]}\")"
-<<<<<<< HEAD
 		# PREFIX LOCAL: keep offset prefix in the recorded files
-		f=$(scanelf -ByF '%n %p' "${ED}"{,usr/}lib*/lib*.so* | gawk '$2 == "" { print }' | sed -e "s:^[[:space:]]${D}:/:")
+		f=$(scanelf -ByF '%n %p' "${ED}"{,usr/}lib*/lib*.so* | awk '$2 == "" { print }' | sed -e "s:^[[:space:]]${D}:/:")
 		# END PREFIX LOCAL
-=======
-		f=$(scanelf -ByF '%n %p' "${ED}"{,usr/}lib*/lib*.so* | awk '$2 == "" { print }' | sed -e "s:^[[:space:]]${ED}:/:")
->>>>>>> 3507aa78
 		if [[ -n ${f} ]] ; then
 			echo "${f}" > "${T}"/scanelf-missing-NEEDED.log
 			if [[ "${QA_STRICT_DT_NEEDED-unset}" == unset ]] ; then

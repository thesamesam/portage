--- conflicted
+++ resolved
@@ -276,7 +276,9 @@
 	fi
 
 	# Now we look for all world writable files.
-	local unsafe_files=$(find "${ED}" -type f -perm -2 | sed -e "s:^${ED}:- :")
+	# PREFIX LOCAL: keep offset in the paths
+	local unsafe_files=$(find "${ED}" -type f -perm -2 | sed -e "s:^${D}:- :")
+	# END PREFIX LOCAL
 	if [[ -n ${unsafe_files} ]] ; then
 		vecho "QA Security Notice: world writable file(s):"
 		vecho "${unsafe_files}"
@@ -549,14 +551,7 @@
 
 		PORTAGE_QUIET=${tmp_quiet}
 	fi
-}
-
-<<<<<<< HEAD
-install_qa_check_misc() {
-	# PREFIX LOCAL: keep offset prefix in the reported files
-	local unsafe_files=$(find "${ED}" -type f '(' -perm -2002 -o -perm -4002 ')' | sed -e "s:^${D}:/:")
-	# END PREFIX LOCAL
-=======
+
 	# Create NEEDED.ELF.2 regardless of RESTRICT=binchecks, since this info is
 	# too useful not to have (it's required for things like preserve-libs), and
 	# it's tempting for ebuild authors to set RESTRICT=binchecks for packages
@@ -584,9 +579,12 @@
 			eqawarn "$(while read -r x; do x=${x#*;} ; x=${x%%;*} ; echo "${x#${EPREFIX}}" ; done < "${PORTAGE_BUILDDIR}"/build-info/NEEDED.ELF.2)"
 		fi
 	fi
-
-	local unsafe_files=$(find "${ED}" -type f '(' -perm -2002 -o -perm -4002 ')' | sed -e "s:^${ED}:/:")
->>>>>>> 138e6030
+}
+
+install_qa_check_misc() {
+	# PREFIX LOCAL: keep offset prefix in the reported files
+	local unsafe_files=$(find "${ED}" -type f '(' -perm -2002 -o -perm -4002 ')' | sed -e "s:^${D}:/:")
+	# END PREFIX LOCAL
 	if [[ -n ${unsafe_files} ]] ; then
 		eqawarn "QA Notice: Unsafe files detected (set*id and world writable)"
 		eqawarn "${unsafe_files}"

#!@PREFIX_PORTAGE_PYTHON@
# Copyright 2009-2011 Gentoo Foundation
# Distributed under the terms of the GNU General Public License v2

from __future__ import print_function

import signal
import sys
# This block ensures that ^C interrupts are handled quietly.
try:

	def exithandler(signum,frame):
		signal.signal(signal.SIGINT, signal.SIG_IGN)
		signal.signal(signal.SIGTERM, signal.SIG_IGN)
		sys.exit(128 + signum)

	signal.signal(signal.SIGINT, exithandler)
	signal.signal(signal.SIGTERM, exithandler)

except KeyboardInterrupt:
	sys.exit(128 + signal.SIGINT)

import io
import logging
import optparse
import subprocess
import time
import textwrap
import re

try:
	import portage
except ImportError:
	from os import path as osp
	sys.path.insert(0, osp.join(osp.dirname(osp.dirname(osp.realpath(__file__))), "pym"))
	import portage

from portage import os, _encodings, _unicode_encode, _unicode_decode
from _emerge.MetadataRegen import MetadataRegen
from portage.cache.cache_errors import CacheError, StatCollision
from portage.manifest import guessManifestFileType
from portage.util import cmp_sort_key, writemsg_level
from portage import cpv_getkey
from portage.dep import Atom, isjustname
from portage.versions import pkgcmp, pkgsplit, vercmp
from portage.const import EPREFIX

try:
	from xml.etree import ElementTree
except ImportError:
	pass
else:
	try:
		from xml.parsers.expat import ExpatError
	except ImportError:
		pass
	else:
		from repoman.utilities import parse_metadata_use

from repoman.utilities import FindVCS

if sys.hexversion >= 0x3000000:
	long = int

def parse_args(args):
	usage = "egencache [options] <action> ... [atom] ..."
	parser = optparse.OptionParser(usage=usage)

	actions = optparse.OptionGroup(parser, 'Actions')
	actions.add_option("--update",
		action="store_true",
		help="update metadata/cache/ (generate as necessary)")
	actions.add_option("--update-use-local-desc",
		action="store_true",
		help="update the use.local.desc file from metadata.xml")
	actions.add_option("--update-changelogs",
		action="store_true",
		help="update the ChangeLog files from SCM logs")
	parser.add_option_group(actions)

	common = optparse.OptionGroup(parser, 'Common options')
	common.add_option("--repo",
		action="store",
		help="name of repo to operate on (default repo is located at $PORTDIR)")
	common.add_option("--config-root",
		help="location of portage config files",
		dest="portage_configroot")
	common.add_option("--portdir",
		help="override the portage tree location",
		dest="portdir")
	common.add_option("--portdir-overlay",
		help="override the PORTDIR_OVERLAY variable (requires that --repo is also specified)",
		dest="portdir_overlay")
	common.add_option("--tolerant",
		action="store_true",
		help="exit successfully if only minor errors occurred")
	common.add_option("--ignore-default-opts",
		action="store_true",
		help="do not use the EGENCACHE_DEFAULT_OPTS environment variable")
	parser.add_option_group(common)

	update = optparse.OptionGroup(parser, '--update options')
	update.add_option("--cache-dir",
		help="location of the metadata cache",
		dest="cache_dir")
	update.add_option("--jobs",
		action="store",
		help="max ebuild processes to spawn")
	update.add_option("--load-average",
		action="store",
		help="max load allowed when spawning multiple jobs",
		dest="load_average")
	update.add_option("--rsync",
		action="store_true",
		help="enable rsync stat collision workaround " + \
			"for bug 139134 (use with --update)")
	parser.add_option_group(update)

	uld = optparse.OptionGroup(parser, '--update-use-local-desc options')
	uld.add_option("--preserve-comments",
		action="store_true",
		help="preserve the comments from the existing use.local.desc file")
	uld.add_option("--use-local-desc-output",
		help="output file for use.local.desc data (or '-' for stdout)",
		dest="uld_output")
	parser.add_option_group(uld)

	options, args = parser.parse_args(args)

	if options.jobs:
		jobs = None
		try:
			jobs = int(options.jobs)
		except ValueError:
			jobs = -1

		if jobs < 1:
			parser.error("Invalid: --jobs='%s'" % \
				(options.jobs,))

		options.jobs = jobs

	else:
		options.jobs = None

	if options.load_average:
		try:
			load_average = float(options.load_average)
		except ValueError:
			load_average = 0.0

		if load_average <= 0.0:
			parser.error("Invalid: --load-average='%s'" % \
				(options.load_average,))

		options.load_average = load_average

	else:
		options.load_average = None

	options.config_root = options.portage_configroot
	if options.config_root is not None and \
		not os.path.isdir(options.config_root):
		parser.error("Not a directory: --config-root='%s'" % \
			(options.config_root,))

	if options.cache_dir is not None:
		if not os.path.isdir(options.cache_dir):
			parser.error("Not a directory: --cache-dir='%s'" % \
				(options.cache_dir,))
		if not os.access(options.cache_dir, os.W_OK):
			parser.error("Write access denied: --cache-dir='%s'" % \
				(options.cache_dir,))

	if options.portdir_overlay is not None and \
		options.repo is None:
		parser.error("--portdir-overlay option requires --repo option")

	for atom in args:
		try:
			atom = portage.dep.Atom(atom)
		except portage.exception.InvalidAtom:
			parser.error('Invalid atom: %s' % (atom,))

		if not isjustname(atom):
			parser.error('Atom is too specific: %s' % (atom,))

	if options.update_use_local_desc:
		try:
			ElementTree
			ExpatError
		except NameError:
			parser.error('--update-use-local-desc requires python with USE=xml!')

	if options.uld_output == '-' and options.preserve_comments:
		parser.error('--preserve-comments can not be used when outputting to stdout')

	return parser, options, args

class GenCache(object):
	def __init__(self, portdb, cp_iter=None, max_jobs=None, max_load=None,
		rsync=False):
		# The caller must set portdb.porttrees in order to constrain
		# findname, cp_list, and cpv_list to the desired tree.
		tree = portdb.porttrees[0]
		self._portdb = portdb
		self._eclass_db = portdb.repositories.get_repo_for_location(tree).eclass_db
		self._auxdbkeys = portdb._known_keys
		# We can globally cleanse stale cache only if we
		# iterate over every single cp.
		self._global_cleanse = cp_iter is None
		if cp_iter is not None:
			self._cp_set = set(cp_iter)
			cp_iter = iter(self._cp_set)
			self._cp_missing = self._cp_set.copy()
		else:
			self._cp_set = None
			self._cp_missing = set()
		self._regen = MetadataRegen(portdb, cp_iter=cp_iter,
			consumer=self._metadata_callback,
			max_jobs=max_jobs, max_load=max_load)
		self.returncode = os.EX_OK
		conf = portdb.repositories.get_repo_for_location(tree)
		self._trg_caches = tuple(conf.iter_pregenerated_caches(
			self._auxdbkeys, force=True, readonly=False))
		if not self._trg_caches:
			raise Exception("cache formats '%s' aren't supported" %
				(" ".join(conf.cache_formats),))

		if rsync:
			for trg_cache in self._trg_caches:
				if hasattr(trg_cache, 'raise_stat_collision'):
					trg_cache.raise_stat_collision = True
					# Make _metadata_callback write this cache first, in case
					# it raises a StatCollision and triggers mtime
					# modification.
					self._trg_caches = tuple([trg_cache] +
						[x for x in self._trg_caches if x is not trg_cache])

		self._existing_nodes = set()

	def _metadata_callback(self, cpv, repo_path, metadata, ebuild_hash):
		self._existing_nodes.add(cpv)
		self._cp_missing.discard(cpv_getkey(cpv))
		if metadata is not None:
			if metadata.get('EAPI') == '0':
				del metadata['EAPI']
			for trg_cache in self._trg_caches:
				self._write_cache(trg_cache,
					cpv, repo_path, metadata, ebuild_hash)

	def _write_cache(self, trg_cache, cpv, repo_path, metadata, ebuild_hash):

			if not hasattr(trg_cache, 'raise_stat_collision'):
				# This cache does not avoid redundant writes automatically,
				# so check for an identical existing entry before writing.
				# This prevents unnecessary disk writes and can also prevent
				# unnecessary rsync transfers.
				try:
					dest = trg_cache[cpv]
				except (KeyError, CacheError):
					pass
				else:
					if trg_cache.validate_entry(dest,
						ebuild_hash, self._eclass_db):
						identical = True
						for k in self._auxdbkeys:
							if dest.get(k, '') != metadata.get(k, ''):
								identical = False
								break
						if identical:
							return

			try:
				chf = trg_cache.validation_chf
				metadata['_%s_' % chf] = getattr(ebuild_hash, chf)
				try:
					trg_cache[cpv] = metadata
				except StatCollision as sc:
					# If the content of a cache entry changes and neither the
					# file mtime nor size changes, it will prevent rsync from
					# detecting changes. Cache backends may raise this
					# exception from _setitem() if they detect this type of stat
					# collision. These exceptions are handled by bumping the
					# mtime on the ebuild (and the corresponding cache entry).
					# See bug #139134. It is convenient to include checks for
					# redundant writes along with the internal StatCollision
					# detection code, so for caches with the
					# raise_stat_collision attribute, we do not need to
					# explicitly check for redundant writes like we do for the
					# other cache types above.
					max_mtime = sc.mtime
					for ec, ec_hash in metadata['_eclasses_'].items():
						if max_mtime < ec_hash.mtime:
							max_mtime = ec_hash.mtime
					if max_mtime == sc.mtime:
						max_mtime += 1
					max_mtime = long(max_mtime)
					try:
						os.utime(ebuild_hash.location, (max_mtime, max_mtime))
					except OSError as e:
						self.returncode |= 1
						writemsg_level(
							"%s writing target: %s\n" % (cpv, e),
							level=logging.ERROR, noiselevel=-1)
					else:
						ebuild_hash.mtime = max_mtime
						metadata['_mtime_'] = max_mtime
						trg_cache[cpv] = metadata
						self._portdb.auxdb[repo_path][cpv] = metadata

			except CacheError as ce:
				self.returncode |= 1
				writemsg_level(
					"%s writing target: %s\n" % (cpv, ce),
					level=logging.ERROR, noiselevel=-1)

	def run(self):

		received_signal = []

		def sighandler(signum, frame):
			signal.signal(signal.SIGINT, signal.SIG_IGN)
			signal.signal(signal.SIGTERM, signal.SIG_IGN)
			self._regen.terminate()
			received_signal.append(128 + signum)

		earlier_sigint_handler = signal.signal(signal.SIGINT, sighandler)
		earlier_sigterm_handler = signal.signal(signal.SIGTERM, sighandler)

		try:
			self._regen.run()
		finally:
			# Restore previous handlers
			if earlier_sigint_handler is not None:
				signal.signal(signal.SIGINT, earlier_sigint_handler)
			else:
				signal.signal(signal.SIGINT, signal.SIG_DFL)
			if earlier_sigterm_handler is not None:
				signal.signal(signal.SIGTERM, earlier_sigterm_handler)
			else:
				signal.signal(signal.SIGTERM, signal.SIG_DFL)

		if received_signal:
			sys.exit(received_signal[0])

		self.returncode |= self._regen.returncode

		for trg_cache in self._trg_caches:
			self._cleanse_cache(trg_cache)

	def _cleanse_cache(self, trg_cache):
		cp_missing = self._cp_missing
		dead_nodes = set()
		if self._global_cleanse:
			try:
				for cpv in trg_cache:
					cp = cpv_getkey(cpv)
					if cp is None:
						self.returncode |= 1
						writemsg_level(
							"Unable to parse cp for '%s'\n"  % (cpv,),
							level=logging.ERROR, noiselevel=-1)
					else:
						dead_nodes.add(cpv)
			except CacheError as ce:
				self.returncode |= 1
				writemsg_level(
					"Error listing cache entries for " + \
					"'%s/metadata/cache': %s, continuing...\n" % \
					(self._portdb.porttree_root, ce),
					level=logging.ERROR, noiselevel=-1)

		else:
			cp_set = self._cp_set
			try:
				for cpv in trg_cache:
					cp = cpv_getkey(cpv)
					if cp is None:
						self.returncode |= 1
						writemsg_level(
							"Unable to parse cp for '%s'\n"  % (cpv,),
							level=logging.ERROR, noiselevel=-1)
					else:
						cp_missing.discard(cp)
						if cp in cp_set:
							dead_nodes.add(cpv)
			except CacheError as ce:
				self.returncode |= 1
				writemsg_level(
					"Error listing cache entries for " + \
					"'%s/metadata/cache': %s, continuing...\n" % \
					(self._portdb.porttree_root, ce),
					level=logging.ERROR, noiselevel=-1)

		if cp_missing:
			self.returncode |= 1
			for cp in sorted(cp_missing):
				writemsg_level(
					"No ebuilds or cache entries found for '%s'\n"  % (cp,),
					level=logging.ERROR, noiselevel=-1)

		if dead_nodes:
			dead_nodes.difference_update(self._existing_nodes)
			for k in dead_nodes:
				try:
					del trg_cache[k]
				except KeyError:
					pass
				except CacheError as ce:
					self.returncode |= 1
					writemsg_level(
						"%s deleting stale cache: %s\n" % (k, ce),
						level=logging.ERROR, noiselevel=-1)

		if not trg_cache.autocommits:
			try:
				trg_cache.commit()
			except CacheError as ce:
				self.returncode |= 1
				writemsg_level(
					"committing target: %s\n" % (ce,),
					level=logging.ERROR, noiselevel=-1)

class GenUseLocalDesc(object):
	def __init__(self, portdb, output=None,
			preserve_comments=False):
		self.returncode = os.EX_OK
		self._portdb = portdb
		self._output = output
		self._preserve_comments = preserve_comments
	
	def run(self):
		repo_path = self._portdb.porttrees[0]
		ops = {'<':0, '<=':1, '=':2, '>=':3, '>':4}

		if self._output is None or self._output != '-':
			if self._output is None:
				prof_path = os.path.join(repo_path, 'profiles')
				desc_path = os.path.join(prof_path, 'use.local.desc')
				try:
					os.mkdir(prof_path)
				except OSError:
					pass
			else:
				desc_path = self._output

			try:
				if self._preserve_comments:
					# Probe in binary mode, in order to avoid
					# potential character encoding issues.
					output = open(_unicode_encode(desc_path,
						encoding=_encodings['fs'], errors='strict'), 'r+b')
				else:
					output = io.open(_unicode_encode(desc_path,
						encoding=_encodings['fs'], errors='strict'),
						mode='w', encoding=_encodings['repo.content'],
						errors='backslashreplace')
			except IOError as e:
				if not self._preserve_comments or \
					os.path.isfile(desc_path):
					writemsg_level(
						"ERROR: failed to open output file %s: %s\n" \
						% (desc_path, e), level=logging.ERROR, noiselevel=-1)
					self.returncode |= 2
					return

				# Open in r+b mode failed because the file doesn't
				# exist yet. We can probably recover if we disable
				# preserve_comments mode now.
				writemsg_level(
					"WARNING: --preserve-comments enabled, but " + \
					"output file not found: %s\n" % (desc_path,),
					level=logging.WARNING, noiselevel=-1)
				self._preserve_comments = False
				try:
					output = io.open(_unicode_encode(desc_path,
						encoding=_encodings['fs'], errors='strict'),
						mode='w', encoding=_encodings['repo.content'],
						errors='backslashreplace')
				except IOError as e:
					writemsg_level(
						"ERROR: failed to open output file %s: %s\n" \
						% (desc_path, e), level=logging.ERROR, noiselevel=-1)
					self.returncode |= 2
					return
		else:
			output = sys.stdout

		if self._preserve_comments:
			while True:
				pos = output.tell()
				if not output.readline().startswith(b'#'):
					break
			output.seek(pos)
			output.truncate()
			output.close()

			# Finished probing comments in binary mode, now append
			# in text mode.
			output = io.open(_unicode_encode(desc_path,
				encoding=_encodings['fs'], errors='strict'),
				mode='a', encoding=_encodings['repo.content'],
				errors='backslashreplace')
			output.write(_unicode_decode('\n'))
		else:
			output.write(_unicode_decode('''
# This file is deprecated as per GLEP 56 in favor of metadata.xml. Please add
# your descriptions to your package's metadata.xml ONLY.
# * generated automatically using egencache *

'''.lstrip()))

		# The cmp function no longer exists in python3, so we'll
		# implement our own here under a slightly different name
		# since we don't want any confusion given that we never
		# want to rely on the builtin cmp function.
		def cmp_func(a, b):
			if a is None or b is None:
				# None can't be compared with other types in python3.
				if a is None and b is None:
					return 0
				elif a is None:
					return -1
				else:
					return 1
			return (a > b) - (a < b)

		class _MetadataTreeBuilder(ElementTree.TreeBuilder):
			"""
			Implements doctype() as required to avoid deprecation warnings
			since Python >=2.7
			"""
			def doctype(self, name, pubid, system):
				pass

		for cp in self._portdb.cp_all():
			metadata_path = os.path.join(repo_path, cp, 'metadata.xml')
			try:
				metadata = ElementTree.parse(metadata_path,
					parser=ElementTree.XMLParser(
					target=_MetadataTreeBuilder()))
			except IOError:
				pass
			except (ExpatError, EnvironmentError) as e:
				writemsg_level(
					"ERROR: failed parsing %s/metadata.xml: %s\n" % (cp, e),
					level=logging.ERROR, noiselevel=-1)
				self.returncode |= 1
			else:
				try:
					usedict = parse_metadata_use(metadata)
				except portage.exception.ParseError as e:
					writemsg_level(
						"ERROR: failed parsing %s/metadata.xml: %s\n" % (cp, e),
						level=logging.ERROR, noiselevel=-1)
					self.returncode |= 1
				else:
					for flag in sorted(usedict):
						def atomcmp(atoma, atomb):
							# None is better than an atom, that's why we reverse the args
							if atoma is None or atomb is None:
								return cmp_func(atomb, atoma)
							# Same for plain PNs (.operator is None then)
							elif atoma.operator is None or atomb.operator is None:
								return cmp_func(atomb.operator, atoma.operator)
							# Version matching
							elif atoma.cpv != atomb.cpv:
								return pkgcmp(pkgsplit(atoma.cpv), pkgsplit(atomb.cpv))
							# Versions match, let's fallback to operator matching
							else:
								return cmp_func(ops.get(atoma.operator, -1),
									ops.get(atomb.operator, -1))

						def _Atom(key):
							if key is not None:
								return Atom(key)
							return None

						resdict = usedict[flag]
						if len(resdict) == 1:
							resdesc = next(iter(resdict.items()))[1]
						else:
							try:
								reskeys = dict((_Atom(k), k) for k in resdict)
							except portage.exception.InvalidAtom as e:
								writemsg_level(
									"ERROR: failed parsing %s/metadata.xml: %s\n" % (cp, e),
									level=logging.ERROR, noiselevel=-1)
								self.returncode |= 1
								resdesc = next(iter(resdict.items()))[1]
							else:
								resatoms = sorted(reskeys, key=cmp_sort_key(atomcmp))
								resdesc = resdict[reskeys[resatoms[-1]]]

						output.write(_unicode_decode(
							'%s:%s - %s\n' % (cp, flag, resdesc)))

		output.close()

if sys.hexversion < 0x3000000:
	_filename_base = unicode
else:
	_filename_base = str

class _special_filename(_filename_base):
	"""
	Helps to sort file names by file type and other criteria.
	"""
	def __new__(cls, status_change, file_name):
		return _filename_base.__new__(cls, status_change + file_name)

	def __init__(self, status_change, file_name):
		_filename_base.__init__(status_change + file_name)
		self.status_change = status_change
		self.file_name = file_name
		self.file_type = guessManifestFileType(file_name)

	def file_type_lt(self, a, b):
		"""
		Defines an ordering between file types.
		"""
		first = a.file_type
		second = b.file_type
		if first == second:
			return False

		if first == "EBUILD":
			return True
		elif first == "MISC":
			return second in ("EBUILD",)
		elif first == "AUX":
			return second in ("EBUILD", "MISC")
		elif first == "DIST":
			return second in ("EBUILD", "MISC", "AUX")
		elif first is None:
			return False
		else:
			raise ValueError("Unknown file type '%s'" % first)

	def __lt__(self, other):
		"""
		Compare different file names, first by file type and then
		for ebuilds by version and lexicographically for others.
		EBUILD < MISC < AUX < DIST < None
		"""
		if self.__class__ != other.__class__:
			raise NotImplementedError

		# Sort by file type as defined by file_type_lt().
		if self.file_type_lt(self, other):
			return True
		elif self.file_type_lt(other, self):
			return False

		# Files have the same type.
		if self.file_type == "EBUILD":
			# Sort by version. Lowest first.
			ver = "-".join(pkgsplit(self.file_name[:-7])[1:3])
			other_ver = "-".join(pkgsplit(other.file_name[:-7])[1:3])
			return vercmp(ver, other_ver) < 0
		else:
			# Sort lexicographically.
			return self.file_name < other.file_name

class GenChangeLogs(object):
	def __init__(self, portdb):
		self.returncode = os.EX_OK
		self._portdb = portdb
		self._wrapper = textwrap.TextWrapper(
				width = 78,
				initial_indent = '  ',
				subsequent_indent = '  '
			)

	@staticmethod
	def grab(cmd):
		p = subprocess.Popen(cmd, stdout=subprocess.PIPE)
		return _unicode_decode(p.communicate()[0],
				encoding=_encodings['stdio'], errors='strict')

	def generate_changelog(self, cp):
		try:
			output = io.open('ChangeLog',
				mode='w', encoding=_encodings['repo.content'],
				errors='backslashreplace')
		except IOError as e:
			writemsg_level(
				"ERROR: failed to open ChangeLog for %s: %s\n" % (cp,e,),
				level=logging.ERROR, noiselevel=-1)
			self.returncode |= 2
			return

		output.write(_unicode_decode('''
# ChangeLog for %s
# Copyright 1999-%s Gentoo Foundation; Distributed under the GPL v2
# $Header: $

''' % (cp, time.strftime('%Y'))).lstrip())

		# now grab all the commits
		commits = self.grab(['git', 'rev-list', 'HEAD', '--', '.']).split()

		for c in commits:
			# Explaining the arguments:
			# --name-status to get a list of added/removed files
			# --no-renames to avoid getting more complex records on the list
			# --format to get the timestamp, author and commit description
			# --root to make it work fine even with the initial commit
			# --relative to get paths relative to ebuilddir
			# -r (recursive) to get per-file changes
			# then the commit-id and path.

			cinfo = self.grab(['git', 'diff-tree', '--name-status', '--no-renames',
					'--format=%ct %cN <%cE>%n%B', '--root', '--relative', '-r',
					c, '--', '.']).rstrip('\n').split('\n')

			# Expected output:
			# timestamp Author Name <author@email>
			# commit message l1
			# ...
			# commit message ln
			#
			# status1	filename1
			# ...
			# statusn	filenamen

			changed = []
			for n, l in enumerate(reversed(cinfo)):
				if not l:
					body = cinfo[1:-n-1]
					break
				else:
					f = l.split()
					if f[1] == 'Manifest':
						pass # XXX: remanifest commits?
					elif f[1] == 'ChangeLog':
						pass
					elif f[0].startswith('A'):
						changed.append(_special_filename("+", f[1]))
					elif f[0].startswith('D'):
						changed.append(_special_filename("-", f[1]))
					elif f[0].startswith('M'):
						changed.append(_special_filename("", f[1]))
					else:
						writemsg_level(
							"ERROR: unexpected git file status for %s: %s\n" % (cp,f,),
							level=logging.ERROR, noiselevel=-1)
						self.returncode |= 1

			if not changed:
				continue

			(ts, author) = cinfo[0].split(' ', 1)
			date = time.strftime('%d %b %Y', time.gmtime(float(ts)))

			changed = [str(x) for x in sorted(changed)]

			wroteheader = False
			# Reverse the sort order for headers.
			for c in reversed(changed):
				if c.startswith('+') and c.endswith('.ebuild'):
					output.write(_unicode_decode(
						'*%s (%s)\n' % (c[1:-7], date)))
					wroteheader = True
			if wroteheader:
				output.write(_unicode_decode('\n'))

			# strip '<cp>: ', '[<cp>] ', and similar
			body[0] = re.sub(r'^\W*' + re.escape(cp) + r'\W+', '', body[0])
			# strip trailing newline
			if not body[-1]:
				body = body[:-1]
			# strip git-svn id
			if body[-1].startswith('git-svn-id:') and not body[-2]:
				body = body[:-2]
			# strip the repoman version/manifest note
			if body[-1] == ' (Signed Manifest commit)' or body[-1] == ' (Unsigned Manifest commit)':
				body = body[:-1]
			if body[-1].startswith('(Portage version:') and body[-1].endswith(')'):
				body = body[:-1]
				if not body[-1]:
					body = body[:-1]

			# don't break filenames on hyphens
			self._wrapper.break_on_hyphens = False
			output.write(_unicode_decode(
				self._wrapper.fill(
				'%s; %s %s:' % (date, author, ', '.join(changed)))))
			# but feel free to break commit messages there
			self._wrapper.break_on_hyphens = True
			output.write(_unicode_decode(
				'\n%s\n\n' % '\n'.join(self._wrapper.fill(x) for x in body)))

		output.close()

	def run(self):
		repo_path = self._portdb.porttrees[0]
		os.chdir(repo_path)

		if 'git' not in FindVCS():
			writemsg_level(
				"ERROR: --update-changelogs supported only in git repos\n",
				level=logging.ERROR, noiselevel=-1)
			self.returncode = 127
			return

		for cp in self._portdb.cp_all():
			os.chdir(os.path.join(repo_path, cp))
			# Determine whether ChangeLog is up-to-date by comparing
			# the newest commit timestamp with the ChangeLog timestamp.
			lmod = self.grab(['git', 'log', '--format=%ct', '-1', '.'])
			if not lmod:
				# This cp has not been added to the repo.
				continue

			try:
				cmod = os.stat('ChangeLog').st_mtime
			except OSError:
				cmod = 0

			if float(cmod) < float(lmod):
				self.generate_changelog(cp)

def egencache_main(args):
	parser, options, atoms = parse_args(args)

	config_root = options.config_root

	# The calling environment is ignored, so the program is
	# completely controlled by commandline arguments.
	env = {}

	if options.repo is None:
		env['PORTDIR_OVERLAY'] = ''
	elif options.portdir_overlay:
		env['PORTDIR_OVERLAY'] = options.portdir_overlay

	if options.cache_dir is not None:
		env['PORTAGE_DEPCACHEDIR'] = options.cache_dir

	if options.portdir is not None:
		env['PORTDIR'] = options.portdir

<<<<<<< HEAD
	eprefix = EPREFIX

=======
>>>>>>> 32a5e553
	settings = portage.config(config_root=config_root,
		local_config=False, env=env)

	default_opts = None
	if not options.ignore_default_opts:
		default_opts = settings.get('EGENCACHE_DEFAULT_OPTS', '').split()

	if default_opts:
		parser, options, args = parse_args(default_opts + args)

		if options.cache_dir is not None:
			env['PORTAGE_DEPCACHEDIR'] = options.cache_dir

		settings = portage.config(config_root=config_root,
			local_config=False, env=env)

	if not options.update and not options.update_use_local_desc \
			and not options.update_changelogs:
		parser.error('No action specified')
		return 1

	if options.update and 'metadata-transfer' not in settings.features:
		settings.features.add('metadata-transfer')

	settings.lock()

	portdb = portage.portdbapi(mysettings=settings)

	if options.update:
		if options.cache_dir is not None:
			# already validated earlier
			pass
		else:
			# We check write access after the portdbapi constructor
			# has had an opportunity to create it. This ensures that
			# we don't use the cache in the "volatile" mode which is
			# undesirable for egencache.
			if not os.access(settings["PORTAGE_DEPCACHEDIR"], os.W_OK):
				writemsg_level("ecachegen: error: " + \
					"write access denied: %s\n" % (settings["PORTAGE_DEPCACHEDIR"],),
					level=logging.ERROR, noiselevel=-1)
				return 1

	if options.repo is not None:
		repo_path = portdb.getRepositoryPath(options.repo)
		if repo_path is None:
			parser.error("Unable to locate repository named '%s'" % \
				(options.repo,))
			return 1

		# Limit ebuilds to the specified repo.
		portdb.porttrees = [repo_path]
	else:
		portdb.porttrees = [portdb.porttree_root]

	ret = [os.EX_OK]

	if options.update:
		cp_iter = None
		if atoms:
			cp_iter = iter(atoms)

		gen_cache = GenCache(portdb, cp_iter=cp_iter,
			max_jobs=options.jobs,
			max_load=options.load_average,
			rsync=options.rsync)
		gen_cache.run()
		if options.tolerant:
			ret.append(os.EX_OK)
		else:
			ret.append(gen_cache.returncode)

	if options.update_use_local_desc:
		gen_desc = GenUseLocalDesc(portdb,
			output=options.uld_output,
			preserve_comments=options.preserve_comments)
		gen_desc.run()
		ret.append(gen_desc.returncode)

	if options.update_changelogs:
		gen_clogs = GenChangeLogs(portdb)
		gen_clogs.run()
		ret.append(gen_clogs.returncode)

	return max(ret)

if __name__ == "__main__":
	portage._disable_legacy_globals()
	portage.util.noiselimit = -1
	sys.exit(egencache_main(sys.argv[1:]))<|MERGE_RESOLUTION|>--- conflicted
+++ resolved
@@ -842,11 +842,6 @@
 	if options.portdir is not None:
 		env['PORTDIR'] = options.portdir
 
-<<<<<<< HEAD
-	eprefix = EPREFIX
-
-=======
->>>>>>> 32a5e553
 	settings = portage.config(config_root=config_root,
 		local_config=False, env=env)
 

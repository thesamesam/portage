#!@PREFIX_PORTAGE_PYTHON@ -b
# Copyright 2009-2014 Gentoo Foundation
# Distributed under the terms of the GNU General Public License v2

# unicode_literals for compat with TextIOWrapper in Python 2
from __future__ import print_function, unicode_literals

import platform
import signal
import sys
# This block ensures that ^C interrupts are handled quietly.
try:

	def exithandler(signum, _frame):
		signal.signal(signal.SIGINT, signal.SIG_IGN)
		signal.signal(signal.SIGTERM, signal.SIG_IGN)
		sys.exit(128 + signum)

	signal.signal(signal.SIGINT, exithandler)
	signal.signal(signal.SIGTERM, exithandler)

except KeyboardInterrupt:
	sys.exit(128 + signal.SIGINT)

def debug_signal(_signum, _frame):
	import pdb
	pdb.set_trace()

if platform.python_implementation() == 'Jython':
	debug_signum = signal.SIGUSR2 # bug #424259
else:
	debug_signum = signal.SIGUSR1

signal.signal(debug_signum, debug_signal)

import io
import logging
import subprocess
import time
import textwrap
import re

from os import path as osp
if osp.isfile(osp.join(osp.dirname(osp.dirname(osp.realpath(__file__))), ".portage_not_installed")):
	sys.path.insert(0, osp.join(osp.dirname(osp.dirname(osp.realpath(__file__))), "pym"))
import portage
portage._internal_caller = True
from portage import os, _encodings, _unicode_encode, _unicode_decode
from _emerge.MetadataRegen import MetadataRegen
from portage.cache.cache_errors import CacheError, StatCollision
from portage.cache.index.pkg_desc_index import pkg_desc_index_line_format
from portage.const import TIMESTAMP_FORMAT
from portage.manifest import guessManifestFileType
from portage.package.ebuild._parallel_manifest.ManifestScheduler import ManifestScheduler
from portage.util import cmp_sort_key, writemsg_level
from portage.util._argparse import ArgumentParser
from portage.util._async.run_main_scheduler import run_main_scheduler
from portage.util._eventloop.global_event_loop import global_event_loop
from portage import cpv_getkey
from portage.dep import Atom, isjustname
<<<<<<< HEAD
from portage.versions import pkgsplit, vercmp
from portage.const import EPREFIX
=======
from portage.versions import pkgsplit, vercmp, _pkg_str
>>>>>>> f9a2d702

try:
	from xml.etree import ElementTree
except ImportError:
	pass
else:
	try:
		from xml.parsers.expat import ExpatError
	except ImportError:
		pass
	else:
		from repoman.utilities import parse_metadata_use

from repoman.utilities import FindVCS

if sys.hexversion >= 0x3000000:
	# pylint: disable=W0622
	long = int

def parse_args(args):
	usage = "egencache [options] <action> ... [atom] ..."
	parser = ArgumentParser(usage=usage)

	actions = parser.add_argument_group('Actions')
	actions.add_argument("--update",
		action="store_true",
		help="update metadata/md5-cache/ (generate as necessary)")
	actions.add_argument("--update-use-local-desc",
		action="store_true",
		help="update the use.local.desc file from metadata.xml")
	actions.add_argument("--update-changelogs",
		action="store_true",
		help="update the ChangeLog files from SCM logs")
	actions.add_argument("--update-pkg-desc-index",
		action="store_true",
		help="update package description index")
	actions.add_argument("--update-manifests",
		action="store_true",
		help="update manifests")

	common = parser.add_argument_group('Common options')
	common.add_argument("--repo",
		action="store",
		help="name of repo to operate on")
	common.add_argument("--config-root",
		help="location of portage config files",
		dest="portage_configroot")
	common.add_argument("--gpg-dir",
		help="override the PORTAGE_GPG_DIR variable",
		dest="gpg_dir")
	common.add_argument("--gpg-key",
		help="override the PORTAGE_GPG_KEY variable",
		dest="gpg_key")
	common.add_argument("--portdir",
		help="override the PORTDIR variable (deprecated in favor of --repositories-configuration)",
		dest="portdir")
	common.add_argument("--portdir-overlay",
		help="override the PORTDIR_OVERLAY variable (deprecated in favor of --repositories-configuration)",
		dest="portdir_overlay")
	common.add_argument("--repositories-configuration",
		help="override configuration of repositories (in format of repos.conf)",
		dest="repositories_configuration")
	common.add_argument("--sign-manifests",
		choices=('y', 'n'),
		metavar="<y|n>",
		help="manually override layout.conf sign-manifests setting")
	common.add_argument("--strict-manifests",
		choices=('y', 'n'),
		metavar="<y|n>",
		help="manually override \"strict\" FEATURES setting")
	common.add_argument("--thin-manifests",
		choices=('y', 'n'),
		metavar="<y|n>",
		help="manually override layout.conf thin-manifests setting")
	common.add_argument("--tolerant",
		action="store_true",
		help="exit successfully if only minor errors occurred")
	common.add_argument("--ignore-default-opts",
		action="store_true",
		help="do not use the EGENCACHE_DEFAULT_OPTS environment variable")
	common.add_argument("--write-timestamp",
		action="store_true",
		help="write metadata/timestamp.chk as required for rsync repositories")

	update = parser.add_argument_group('--update options')
	update.add_argument("--cache-dir",
		help="location of the metadata cache",
		dest="cache_dir")
	update.add_argument("-j", "--jobs",
		type=int,
		action="store",
		help="max ebuild processes to spawn")
	update.add_argument("--load-average",
		type=float,
		action="store",
		help="max load allowed when spawning multiple jobs",
		dest="load_average")
	update.add_argument("--rsync",
		action="store_true",
		help="enable rsync stat collision workaround " + \
			"for bug 139134 (use with --update)")

	uld = parser.add_argument_group('--update-use-local-desc options')
	uld.add_argument("--preserve-comments",
		action="store_true",
		help="preserve the comments from the existing use.local.desc file")
	uld.add_argument("--use-local-desc-output",
		help="output file for use.local.desc data (or '-' for stdout)",
		dest="uld_output")

	options, args = parser.parse_known_args(args)

	if options.jobs:
		jobs = None
		try:
			jobs = int(options.jobs)
		except ValueError:
			jobs = -1

		if jobs < 1:
			parser.error("Invalid: --jobs='%s'" % \
				(options.jobs,))

		options.jobs = jobs

	else:
		options.jobs = None

	if options.load_average:
		try:
			load_average = float(options.load_average)
		except ValueError:
			load_average = 0.0

		if load_average <= 0.0:
			parser.error("Invalid: --load-average='%s'" % \
				(options.load_average,))

		options.load_average = load_average

	else:
		options.load_average = None

	options.config_root = options.portage_configroot
	if options.config_root is not None and \
		not os.path.isdir(options.config_root):
		parser.error("Not a directory: --config-root='%s'" % \
			(options.config_root,))

	if options.cache_dir is not None:
		if not os.path.isdir(options.cache_dir):
			parser.error("Not a directory: --cache-dir='%s'" % \
				(options.cache_dir,))
		if not os.access(options.cache_dir, os.W_OK):
			parser.error("Write access denied: --cache-dir='%s'" % \
				(options.cache_dir,))

	if options.portdir is not None:
		writemsg_level("egencache: warning: --portdir option is deprecated in favor of --repositories-configuration option\n",
			level=logging.WARNING, noiselevel=-1)
	if options.portdir_overlay is not None:
		writemsg_level("egencache: warning: --portdir-overlay option is deprecated in favor of --repositories-configuration option\n",
			level=logging.WARNING, noiselevel=-1)

	for atom in args:
		try:
			atom = portage.dep.Atom(atom)
		except portage.exception.InvalidAtom:
			parser.error('Invalid atom: %s' % (atom,))

		if not isjustname(atom):
			parser.error('Atom is too specific: %s' % (atom,))

	if options.update_use_local_desc:
		try:
			ElementTree
			ExpatError
		except NameError:
			parser.error('--update-use-local-desc requires python with USE=xml!')

	if options.uld_output == '-' and options.preserve_comments:
		parser.error('--preserve-comments can not be used when outputting to stdout')

	return parser, options, args

class GenCache(object):
	def __init__(self, portdb, cp_iter=None, max_jobs=None, max_load=None,
		rsync=False):
		# The caller must set portdb.porttrees in order to constrain
		# findname, cp_list, and cpv_list to the desired tree.
		tree = portdb.porttrees[0]
		self._portdb = portdb
		self._eclass_db = portdb.repositories.get_repo_for_location(tree).eclass_db
		self._auxdbkeys = portdb._known_keys
		# We can globally cleanse stale cache only if we
		# iterate over every single cp.
		self._global_cleanse = cp_iter is None
		if cp_iter is not None:
			self._cp_set = set(cp_iter)
			cp_iter = iter(self._cp_set)
			self._cp_missing = self._cp_set.copy()
		else:
			self._cp_set = None
			self._cp_missing = set()
		write_auxdb = "metadata-transfer" in portdb.settings.features
		self._regen = MetadataRegen(portdb, cp_iter=cp_iter,
			consumer=self._metadata_callback,
			max_jobs=max_jobs, max_load=max_load,
			write_auxdb=write_auxdb, main=True)
		self.returncode = os.EX_OK
		conf = portdb.repositories.get_repo_for_location(tree)
		self._trg_caches = tuple(conf.iter_pregenerated_caches(
			self._auxdbkeys, force=True, readonly=False))
		if not self._trg_caches:
			raise Exception("cache formats '%s' aren't supported" %
				(" ".join(conf.cache_formats),))

		if rsync:
			for trg_cache in self._trg_caches:
				if hasattr(trg_cache, 'raise_stat_collision'):
					trg_cache.raise_stat_collision = True
					# Make _metadata_callback write this cache first, in case
					# it raises a StatCollision and triggers mtime
					# modification.
					self._trg_caches = tuple([trg_cache] +
						[x for x in self._trg_caches if x is not trg_cache])

		self._existing_nodes = set()

	def _metadata_callback(self, cpv, repo_path, metadata,
		ebuild_hash, eapi_supported):
		self._existing_nodes.add(cpv)
		self._cp_missing.discard(cpv_getkey(cpv))

		# Since we're supposed to be able to efficiently obtain the
		# EAPI from _parse_eapi_ebuild_head, we don't write cache
		# entries for unsupported EAPIs.
		if metadata is not None and eapi_supported:
			if metadata.get('EAPI') == '0':
				del metadata['EAPI']
			for trg_cache in self._trg_caches:
				self._write_cache(trg_cache,
					cpv, repo_path, metadata, ebuild_hash)

	def _write_cache(self, trg_cache, cpv, repo_path, metadata, ebuild_hash):

		if not hasattr(trg_cache, 'raise_stat_collision'):
			# This cache does not avoid redundant writes automatically,
			# so check for an identical existing entry before writing.
			# This prevents unnecessary disk writes and can also prevent
			# unnecessary rsync transfers.
			try:
				dest = trg_cache[cpv]
			except (KeyError, CacheError):
				pass
			else:
				if trg_cache.validate_entry(dest,
					ebuild_hash, self._eclass_db):
					identical = True
					for k in self._auxdbkeys:
						if dest.get(k, '') != metadata.get(k, ''):
							identical = False
							break
					if identical:
						return

		try:
			chf = trg_cache.validation_chf
			metadata['_%s_' % chf] = getattr(ebuild_hash, chf)
			try:
				trg_cache[cpv] = metadata
			except StatCollision as sc:
				# If the content of a cache entry changes and neither the
				# file mtime nor size changes, it will prevent rsync from
				# detecting changes. Cache backends may raise this
				# exception from _setitem() if they detect this type of stat
				# collision. These exceptions are handled by bumping the
				# mtime on the ebuild (and the corresponding cache entry).
				# See bug #139134. It is convenient to include checks for
				# redundant writes along with the internal StatCollision
				# detection code, so for caches with the
				# raise_stat_collision attribute, we do not need to
				# explicitly check for redundant writes like we do for the
				# other cache types above.
				max_mtime = sc.mtime
				for _ec, ec_hash in metadata['_eclasses_'].items():
					if max_mtime < ec_hash.mtime:
						max_mtime = ec_hash.mtime
				if max_mtime == sc.mtime:
					max_mtime += 1
				max_mtime = long(max_mtime)
				try:
					os.utime(ebuild_hash.location, (max_mtime, max_mtime))
				except OSError as e:
					self.returncode |= 1
					writemsg_level(
						"%s writing target: %s\n" % (cpv, e),
						level=logging.ERROR, noiselevel=-1)
				else:
					ebuild_hash.mtime = max_mtime
					metadata['_mtime_'] = max_mtime
					trg_cache[cpv] = metadata
					self._portdb.auxdb[repo_path][cpv] = metadata

		except CacheError as ce:
			self.returncode |= 1
			writemsg_level(
				"%s writing target: %s\n" % (cpv, ce),
				level=logging.ERROR, noiselevel=-1)

	def run(self):
		signum = run_main_scheduler(self._regen)
		if signum is not None:
			sys.exit(128 + signum)

		self.returncode |= self._regen.returncode

		for trg_cache in self._trg_caches:
			self._cleanse_cache(trg_cache)

	def _cleanse_cache(self, trg_cache):
		cp_missing = self._cp_missing
		dead_nodes = set()
		if self._global_cleanse:
			try:
				for cpv in trg_cache:
					cp = cpv_getkey(cpv)
					if cp is None:
						self.returncode |= 1
						writemsg_level(
							"Unable to parse cp for '%s'\n"  % (cpv,),
							level=logging.ERROR, noiselevel=-1)
					else:
						dead_nodes.add(cpv)
			except CacheError as ce:
				self.returncode |= 1
				writemsg_level(
					"Error listing cache entries for " + \
					"'%s': %s, continuing...\n" % \
					(trg_cache.location, ce),
					level=logging.ERROR, noiselevel=-1)

		else:
			cp_set = self._cp_set
			try:
				for cpv in trg_cache:
					cp = cpv_getkey(cpv)
					if cp is None:
						self.returncode |= 1
						writemsg_level(
							"Unable to parse cp for '%s'\n"  % (cpv,),
							level=logging.ERROR, noiselevel=-1)
					else:
						cp_missing.discard(cp)
						if cp in cp_set:
							dead_nodes.add(cpv)
			except CacheError as ce:
				self.returncode |= 1
				writemsg_level(
					"Error listing cache entries for " + \
					"'%s': %s, continuing...\n" % \
					(trg_cache.location, ce),
					level=logging.ERROR, noiselevel=-1)

		if cp_missing:
			self.returncode |= 1
			for cp in sorted(cp_missing):
				writemsg_level(
					"No ebuilds or cache entries found for '%s'\n"  % (cp,),
					level=logging.ERROR, noiselevel=-1)

		if dead_nodes:
			dead_nodes.difference_update(self._existing_nodes)
			for k in dead_nodes:
				try:
					del trg_cache[k]
				except KeyError:
					pass
				except CacheError as ce:
					self.returncode |= 1
					writemsg_level(
						"%s deleting stale cache: %s\n" % (k, ce),
						level=logging.ERROR, noiselevel=-1)

		if not trg_cache.autocommits:
			try:
				trg_cache.commit()
			except CacheError as ce:
				self.returncode |= 1
				writemsg_level(
					"committing target: %s\n" % (ce,),
					level=logging.ERROR, noiselevel=-1)

		if hasattr(trg_cache, '_prune_empty_dirs'):
			trg_cache._prune_empty_dirs()

class GenPkgDescIndex(object):
	def __init__(self, portdb, output_file):
		self.returncode = os.EX_OK
		self._portdb = portdb
		self._output_file = output_file

	def run(self):

		portage.util.ensure_dirs(os.path.dirname(self._output_file))
		f = portage.util.atomic_ofstream(self._output_file,
			encoding=_encodings["repo.content"])

		portdb = self._portdb
		for cp in portdb.cp_all():
			pkgs = portdb.cp_list(cp)
			if not pkgs:
				continue
			desc, = portdb.aux_get(pkgs[-1], ["DESCRIPTION"])

			f.write(pkg_desc_index_line_format(cp, pkgs, desc))

		f.close()

class GenUseLocalDesc(object):
	def __init__(self, portdb, output=None,
			preserve_comments=False):
		self.returncode = os.EX_OK
		self._portdb = portdb
		self._output = output
		self._preserve_comments = preserve_comments

	def run(self):
		repo_path = self._portdb.porttrees[0]
		ops = {'<':0, '<=':1, '=':2, '>=':3, '>':4}

		if self._output is None or self._output != '-':
			if self._output is None:
				prof_path = os.path.join(repo_path, 'profiles')
				desc_path = os.path.join(prof_path, 'use.local.desc')
				try:
					os.mkdir(prof_path)
				except OSError:
					pass
			else:
				desc_path = self._output

			try:
				if self._preserve_comments:
					# Probe in binary mode, in order to avoid
					# potential character encoding issues.
					output = open(_unicode_encode(desc_path,
						encoding=_encodings['fs'], errors='strict'), 'r+b')
				else:
					output = io.open(_unicode_encode(desc_path,
						encoding=_encodings['fs'], errors='strict'),
						mode='w', encoding=_encodings['repo.content'],
						errors='backslashreplace')
			except IOError as e:
				if not self._preserve_comments or \
					os.path.isfile(desc_path):
					writemsg_level(
						"ERROR: failed to open output file %s: %s\n" \
						% (desc_path, e), level=logging.ERROR, noiselevel=-1)
					self.returncode |= 2
					return

				# Open in r+b mode failed because the file doesn't
				# exist yet. We can probably recover if we disable
				# preserve_comments mode now.
				writemsg_level(
					"WARNING: --preserve-comments enabled, but " + \
					"output file not found: %s\n" % (desc_path,),
					level=logging.WARNING, noiselevel=-1)
				self._preserve_comments = False
				try:
					output = io.open(_unicode_encode(desc_path,
						encoding=_encodings['fs'], errors='strict'),
						mode='w', encoding=_encodings['repo.content'],
						errors='backslashreplace')
				except IOError as e:
					writemsg_level(
						"ERROR: failed to open output file %s: %s\n" \
						% (desc_path, e), level=logging.ERROR, noiselevel=-1)
					self.returncode |= 2
					return
		else:
			output = sys.stdout

		if self._preserve_comments:
			while True:
				pos = output.tell()
				if not output.readline().startswith(b'#'):
					break
			output.seek(pos)
			output.truncate()
			output.close()

			# Finished probing comments in binary mode, now append
			# in text mode.
			output = io.open(_unicode_encode(desc_path,
				encoding=_encodings['fs'], errors='strict'),
				mode='a', encoding=_encodings['repo.content'],
				errors='backslashreplace')
			output.write('\n')
		else:
			output.write(textwrap.dedent('''\
				# This file is deprecated as per GLEP 56 in favor of metadata.xml. Please add
				# your descriptions to your package's metadata.xml ONLY.
				# * generated automatically using egencache *

				'''))

		# The cmp function no longer exists in python3, so we'll
		# implement our own here under a slightly different name
		# since we don't want any confusion given that we never
		# want to rely on the builtin cmp function.
		def cmp_func(a, b):
			if a is None or b is None:
				# None can't be compared with other types in python3.
				if a is None and b is None:
					return 0
				elif a is None:
					return -1
				else:
					return 1
			return (a > b) - (a < b)

		class _MetadataTreeBuilder(ElementTree.TreeBuilder):
			"""
			Implements doctype() as required to avoid deprecation warnings
			since Python >=2.7
			"""
			def doctype(self, name, pubid, system):
				pass

		for cp in self._portdb.cp_all():
			metadata_path = os.path.join(repo_path, cp, 'metadata.xml')
			try:
				metadata = ElementTree.parse(_unicode_encode(metadata_path,
					encoding=_encodings['fs'], errors='strict'),
					parser=ElementTree.XMLParser(
					target=_MetadataTreeBuilder()))
			except IOError:
				pass
			except (ExpatError, EnvironmentError) as e:
				writemsg_level(
					"ERROR: failed parsing %s/metadata.xml: %s\n" % (cp, e),
					level=logging.ERROR, noiselevel=-1)
				self.returncode |= 1
			else:
				try:
					usedict = parse_metadata_use(metadata)
				except portage.exception.ParseError as e:
					writemsg_level(
						"ERROR: failed parsing %s/metadata.xml: %s\n" % (cp, e),
						level=logging.ERROR, noiselevel=-1)
					self.returncode |= 1
				else:
					for flag in sorted(usedict):
						def atomcmp(atoma, atomb):
							# None is better than an atom, that's why we reverse the args
							if atoma is None or atomb is None:
								return cmp_func(atomb, atoma)
							# Same for plain PNs (.operator is None then)
							elif atoma.operator is None or atomb.operator is None:
								return cmp_func(atomb.operator, atoma.operator)
							# Version matching
							elif atoma.cpv != atomb.cpv:
								return vercmp(atoma.version, atomb.version)
							# Versions match, let's fallback to operator matching
							else:
								return cmp_func(ops.get(atoma.operator, -1),
									ops.get(atomb.operator, -1))

						def _Atom(key):
							if key is not None:
								return Atom(key)
							return None

						resdict = usedict[flag]
						if len(resdict) == 1:
							resdesc = next(iter(resdict.items()))[1]
						else:
							try:
								reskeys = dict((_Atom(k), k) for k in resdict)
							except portage.exception.InvalidAtom as e:
								writemsg_level(
									"ERROR: failed parsing %s/metadata.xml: %s\n" % (cp, e),
									level=logging.ERROR, noiselevel=-1)
								self.returncode |= 1
								resdesc = next(iter(resdict.items()))[1]
							else:
								resatoms = sorted(reskeys, key=cmp_sort_key(atomcmp))
								resdesc = resdict[reskeys[resatoms[-1]]]

						output.write('%s:%s - %s\n' % (cp, flag, resdesc))

		output.close()

if sys.hexversion < 0x3000000:
	_filename_base = unicode
else:
	_filename_base = str

class _special_filename(_filename_base):
	"""
	Helps to sort file names by file type and other criteria.
	"""
	def __new__(cls, status_change, file_name):
		return _filename_base.__new__(cls, status_change + file_name)

	def __init__(self, status_change, file_name):
		_filename_base.__init__(status_change + file_name)
		self.status_change = status_change
		self.file_name = file_name
		self.file_type = guessManifestFileType(file_name)

	@staticmethod
	def file_type_lt(a, b):
		"""
		Defines an ordering between file types.
		"""
		first = a.file_type
		second = b.file_type
		if first == second:
			return False

		if first == "EBUILD":
			return True
		elif first == "MISC":
			return second in ("EBUILD",)
		elif first == "AUX":
			return second in ("EBUILD", "MISC")
		elif first == "DIST":
			return second in ("EBUILD", "MISC", "AUX")
		elif first is None:
			return False
		else:
			raise ValueError("Unknown file type '%s'" % first)

	def __lt__(self, other):
		"""
		Compare different file names, first by file type and then
		for ebuilds by version and lexicographically for others.
		EBUILD < MISC < AUX < DIST < None
		"""
		if self.__class__ != other.__class__:
			raise NotImplementedError

		# Sort by file type as defined by file_type_lt().
		if self.file_type_lt(self, other):
			return True
		elif self.file_type_lt(other, self):
			return False

		# Files have the same type.
		if self.file_type == "EBUILD":
			# Sort by version. Lowest first.
			ver = "-".join(pkgsplit(self.file_name[:-7])[1:3])
			other_ver = "-".join(pkgsplit(other.file_name[:-7])[1:3])
			return vercmp(ver, other_ver) < 0
		else:
			# Sort lexicographically.
			return self.file_name < other.file_name

class GenChangeLogs(object):
	def __init__(self, portdb):
		self.returncode = os.EX_OK
		self._portdb = portdb
		self._wrapper = textwrap.TextWrapper(
				width = 78,
				initial_indent = '  ',
				subsequent_indent = '  '
			)

	@staticmethod
	def grab(cmd):
		p = subprocess.Popen(cmd, stdout=subprocess.PIPE)
		return _unicode_decode(p.communicate()[0],
				encoding=_encodings['stdio'], errors='strict')

	def generate_changelog(self, cp):
		try:
			output = io.open('ChangeLog',
				mode='w', encoding=_encodings['repo.content'],
				errors='backslashreplace')
		except IOError as e:
			writemsg_level(
				"ERROR: failed to open ChangeLog for %s: %s\n" % (cp,e,),
				level=logging.ERROR, noiselevel=-1)
			self.returncode |= 2
			return

		output.write(textwrap.dedent('''\
			# ChangeLog for %s
			# Copyright 1999-%s Gentoo Foundation; Distributed under the GPL v2
			# $Header: $

			''' % (cp, time.strftime('%Y'))))

		# now grab all the commits
		commits = self.grab(['git', 'rev-list', 'HEAD', '--', '.']).split()

		for c in commits:
			# Explaining the arguments:
			# --name-status to get a list of added/removed files
			# --no-renames to avoid getting more complex records on the list
			# --format to get the timestamp, author and commit description
			# --root to make it work fine even with the initial commit
			# --relative to get paths relative to ebuilddir
			# -r (recursive) to get per-file changes
			# then the commit-id and path.

			cinfo = self.grab(['git', 'diff-tree', '--name-status', '--no-renames',
					'--format=%ct %cN <%cE>%n%B', '--root', '--relative', '-r',
					c, '--', '.']).rstrip('\n').split('\n')

			# Expected output:
			# timestamp Author Name <author@email>
			# commit message l1
			# ...
			# commit message ln
			#
			# status1	filename1
			# ...
			# statusn	filenamen

			changed = []
			for n, l in enumerate(reversed(cinfo)):
				if not l:
					body = cinfo[1:-n-1]
					break
				else:
					f = l.split()
					if f[1] == 'Manifest':
						pass # XXX: remanifest commits?
					elif f[1] == 'ChangeLog':
						pass
					elif f[0].startswith('A'):
						changed.append(_special_filename("+", f[1]))
					elif f[0].startswith('D'):
						changed.append(_special_filename("-", f[1]))
					elif f[0].startswith('M'):
						changed.append(_special_filename("", f[1]))
					else:
						writemsg_level(
							"ERROR: unexpected git file status for %s: %s\n" % (cp,f,),
							level=logging.ERROR, noiselevel=-1)
						self.returncode |= 1

			if not changed:
				continue

			(ts, author) = cinfo[0].split(' ', 1)
			date = time.strftime('%d %b %Y', time.gmtime(float(ts)))

			changed = [str(x) for x in sorted(changed)]

			wroteheader = False
			# Reverse the sort order for headers.
			for c in reversed(changed):
				if c.startswith('+') and c.endswith('.ebuild'):
					output.write('*%s (%s)\n' % (c[1:-7], date))
					wroteheader = True
			if wroteheader:
				output.write('\n')

			# strip '<cp>: ', '[<cp>] ', and similar
			body[0] = re.sub(r'^\W*' + re.escape(cp) + r'\W+', '', body[0])
			# strip trailing newline
			if not body[-1]:
				body = body[:-1]
			# strip git-svn id
			if body[-1].startswith('git-svn-id:') and not body[-2]:
				body = body[:-2]
			# strip the repoman version/manifest note
			if body[-1] == ' (Signed Manifest commit)' or body[-1] == ' (Unsigned Manifest commit)':
				body = body[:-1]
			if body[-1].startswith('(Portage version:') and body[-1].endswith(')'):
				body = body[:-1]
				if not body[-1]:
					body = body[:-1]

			# don't break filenames on hyphens
			self._wrapper.break_on_hyphens = False
			output.write(self._wrapper.fill(
				'%s; %s %s:' % (date, author, ', '.join(changed))))
			# but feel free to break commit messages there
			self._wrapper.break_on_hyphens = True
			output.write(
				'\n%s\n\n' % '\n'.join(self._wrapper.fill(x) for x in body))

		output.close()

	def run(self):
		repo_path = self._portdb.porttrees[0]
		os.chdir(repo_path)

		if 'git' not in FindVCS():
			writemsg_level(
				"ERROR: --update-changelogs supported only in git repos\n",
				level=logging.ERROR, noiselevel=-1)
			self.returncode = 127
			return

		for cp in self._portdb.cp_all():
			os.chdir(os.path.join(repo_path, cp))
			# Determine whether ChangeLog is up-to-date by comparing
			# the newest commit timestamp with the ChangeLog timestamp.
			lmod = self.grab(['git', 'log', '--format=%ct', '-1', '.'])
			if not lmod:
				# This cp has not been added to the repo.
				continue

			try:
				cmod = os.stat('ChangeLog').st_mtime
			except OSError:
				cmod = 0

			if float(cmod) < float(lmod):
				self.generate_changelog(cp)

def egencache_main(args):

	# The calling environment is ignored, so the program is
	# completely controlled by commandline arguments.
	env = {}

	if not sys.stdout.isatty():
		portage.output.nocolor()
		env['NOCOLOR'] = 'true'

	parser, options, atoms = parse_args(args)

	config_root = options.config_root

	if options.repositories_configuration is not None:
		env['PORTAGE_REPOSITORIES'] = options.repositories_configuration
	elif options.portdir_overlay is not None:
		env['PORTDIR_OVERLAY'] = options.portdir_overlay

	if options.cache_dir is not None:
		env['PORTAGE_DEPCACHEDIR'] = options.cache_dir

	if options.portdir is not None:
		env['PORTDIR'] = options.portdir

	settings = portage.config(config_root=config_root,
		local_config=False, env=env)

	default_opts = None
	if not options.ignore_default_opts:
		default_opts = portage.util.shlex_split(
			settings.get('EGENCACHE_DEFAULT_OPTS', ''))

	if default_opts:
		parser, options, args = parse_args(default_opts + args)

		if options.cache_dir is not None:
			env['PORTAGE_DEPCACHEDIR'] = options.cache_dir

		settings = portage.config(config_root=config_root,
			local_config=False, env=env)

	if not (options.update or options.update_use_local_desc or
			options.update_changelogs or options.update_manifests or
			options.update_pkg_desc_index):
		parser.error('No action specified')
		return 1

	if options.repo is None:
		if len(settings.repositories.prepos) == 2:
			for repo in settings.repositories:
				if repo.name != "DEFAULT":
					options.repo = repo.name
					break

		if options.repo is None:
			parser.error("--repo option is required")

	repo_path = settings.repositories.treemap.get(options.repo)
	if repo_path is None:
		parser.error("Unable to locate repository named '%s'" % (options.repo,))
		return 1

	repo_config = settings.repositories.get_repo_for_location(repo_path)

	if options.strict_manifests is not None:
		if options.strict_manifests == "y":
			settings.features.add("strict")
		else:
			settings.features.discard("strict")

	if options.update and 'metadata-transfer' not in settings.features:
		# Forcibly enable metadata-transfer if portdbapi has a pregenerated
		# cache that does not support eclass validation.
		cache = repo_config.get_pregenerated_cache(
			portage.dbapi.dbapi._known_keys, readonly=True)
		if cache is not None and not cache.complete_eclass_entries:
			settings.features.add('metadata-transfer')
		cache = None

	settings.lock()

	portdb = portage.portdbapi(mysettings=settings)

	# Limit ebuilds to the specified repo.
	portdb.porttrees = [repo_path]

	if options.update:
		if options.cache_dir is not None:
			# already validated earlier
			pass
		else:
			# We check write access after the portdbapi constructor
			# has had an opportunity to create it. This ensures that
			# we don't use the cache in the "volatile" mode which is
			# undesirable for egencache.
			if not os.access(settings["PORTAGE_DEPCACHEDIR"], os.W_OK):
				writemsg_level("ecachegen: error: " + \
					"write access denied: %s\n" % (settings["PORTAGE_DEPCACHEDIR"],),
					level=logging.ERROR, noiselevel=-1)
				return 1

	if options.sign_manifests is not None:
		repo_config.sign_manifest = options.sign_manifests == 'y'

	if options.thin_manifests is not None:
		repo_config.thin_manifest = options.thin_manifests == 'y'

	gpg_cmd = None
	gpg_vars = None
	force_sign_key = None

	if options.update_manifests:
		if repo_config.sign_manifest:

			sign_problem = False
			gpg_dir = None
			gpg_cmd = settings.get("PORTAGE_GPG_SIGNING_COMMAND")
			if gpg_cmd is None:
				writemsg_level("egencache: error: "
					"PORTAGE_GPG_SIGNING_COMMAND is unset! "
					"Is make.globals missing?\n",
					level=logging.ERROR, noiselevel=-1)
				sign_problem = True
			elif "${PORTAGE_GPG_KEY}" in gpg_cmd and \
				options.gpg_key is None and \
				"PORTAGE_GPG_KEY" not in settings:
				writemsg_level("egencache: error: "
					"PORTAGE_GPG_KEY is unset!\n",
					level=logging.ERROR, noiselevel=-1)
				sign_problem = True
			elif "${PORTAGE_GPG_DIR}" in gpg_cmd:
				if options.gpg_dir is not None:
					gpg_dir = options.gpg_dir
				elif "PORTAGE_GPG_DIR" not in settings:
					gpg_dir = os.path.expanduser("~/.gnupg")
				else:
					gpg_dir = os.path.expanduser(settings["PORTAGE_GPG_DIR"])
				if not os.access(gpg_dir, os.X_OK):
					writemsg_level(("egencache: error: "
						"Unable to access directory: "
						"PORTAGE_GPG_DIR='%s'\n") % gpg_dir,
						level=logging.ERROR, noiselevel=-1)
					sign_problem = True

			if sign_problem:
				writemsg_level("egencache: You may disable manifest "
					"signatures with --sign-manifests=n or by setting "
					"\"sign-manifests = false\" in metadata/layout.conf\n",
					level=logging.ERROR, noiselevel=-1)
				return 1

			gpg_vars = {}
			if gpg_dir is not None:
				gpg_vars["PORTAGE_GPG_DIR"] = gpg_dir
			gpg_var_names = []
			if options.gpg_key is None:
				gpg_var_names.append("PORTAGE_GPG_KEY")
			else:
				gpg_vars["PORTAGE_GPG_KEY"] = options.gpg_key

			for k in gpg_var_names:
				v = settings.get(k)
				if v is not None:
					gpg_vars[k] = v

			force_sign_key = gpg_vars.get("PORTAGE_GPG_KEY")

	ret = [os.EX_OK]

	if options.update:
		cp_iter = None
		if atoms:
			cp_iter = iter(atoms)

		gen_cache = GenCache(portdb, cp_iter=cp_iter,
			max_jobs=options.jobs,
			max_load=options.load_average,
			rsync=options.rsync)
		gen_cache.run()
		if options.tolerant:
			ret.append(os.EX_OK)
		else:
			ret.append(gen_cache.returncode)

	if options.update_manifests:

		cp_iter = None
		if atoms:
			cp_iter = iter(atoms)

		event_loop = global_event_loop()
		scheduler = ManifestScheduler(portdb, cp_iter=cp_iter,
			gpg_cmd=gpg_cmd, gpg_vars=gpg_vars,
			force_sign_key=force_sign_key,
			max_jobs=options.jobs,
			max_load=options.load_average,
			event_loop=event_loop)

		signum = run_main_scheduler(scheduler)
		if signum is not None:
			sys.exit(128 + signum)

		if options.tolerant:
			ret.append(os.EX_OK)
		else:
			ret.append(scheduler.returncode)

	if options.update_pkg_desc_index:
		gen_index = GenPkgDescIndex(portdb, os.path.join(
			repo_config.location, "metadata", "pkg_desc_index"))
		gen_index.run()
		ret.append(gen_index.returncode)

	if options.update_use_local_desc:
		gen_desc = GenUseLocalDesc(portdb,
			output=options.uld_output,
			preserve_comments=options.preserve_comments)
		gen_desc.run()
		ret.append(gen_desc.returncode)

	if options.update_changelogs:
		gen_clogs = GenChangeLogs(portdb)
		gen_clogs.run()
		ret.append(gen_clogs.returncode)

	if options.write_timestamp:
		timestamp_path = os.path.join(repo_path, 'metadata', 'timestamp.chk')
		try:
			with open(timestamp_path, 'w') as f:
				f.write(time.strftime('%s\n' % TIMESTAMP_FORMAT, time.gmtime()))
		except IOError:
			ret.append(os.EX_IOERR)
		else:
			ret.append(os.EX_OK)

	return max(ret)

if __name__ == "__main__":
	portage._disable_legacy_globals()
	portage.util.noiselimit = -1
	sys.exit(egencache_main(sys.argv[1:]))<|MERGE_RESOLUTION|>--- conflicted
+++ resolved
@@ -58,12 +58,8 @@
 from portage.util._eventloop.global_event_loop import global_event_loop
 from portage import cpv_getkey
 from portage.dep import Atom, isjustname
-<<<<<<< HEAD
-from portage.versions import pkgsplit, vercmp
+from portage.versions import pkgsplit, vercmp, _pkg_str
 from portage.const import EPREFIX
-=======
-from portage.versions import pkgsplit, vercmp, _pkg_str
->>>>>>> f9a2d702
 
 try:
 	from xml.etree import ElementTree

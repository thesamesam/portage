--- conflicted
+++ resolved
@@ -57,11 +57,7 @@
 esac
 : ${PORTAGE_STRIP_FLAGS=${SAFE_STRIP_FLAGS} ${DEF_STRIP_FLAGS}}
 
-<<<<<<< HEAD
-prepstrip_sources_dir="${EPREFIX}"/usr/src/debug/${CATEGORY}/${PF}
-=======
 prepstrip_sources_dir=${EPREFIX}/usr/src/debug/${CATEGORY}/${PF}
->>>>>>> c3a50a9a
 
 type -P debugedit >/dev/null && debugedit_found=true || debugedit_found=false
 debugedit_warned=false
@@ -110,13 +106,7 @@
 	# twice in this path) in order for gdb's debug-file-directory
 	# lookup to work correctly.
 	local x=$1
-<<<<<<< HEAD
-	# PREFIX LOCAL: keep offset path in debug location file
-	local y="${ED}usr/lib/debug/${x:${#D}}.debug"
-	# END PREFIX LOCAL
-=======
 	local y=${ED}usr/lib/debug/${x:${#D}}.debug
->>>>>>> c3a50a9a
 
 	# dont save debug info twice
 	[[ ${x} == *".debug" ]] && return 0
@@ -125,13 +115,7 @@
 
 	local inode=$(inode_var_name "$x")
 	if [[ -n ${!inode} ]] ; then
-<<<<<<< HEAD
-		# PREFIX LOCAL: keep offset path in debug location file
 		ln "${ED}usr/lib/debug/${!inode:${#D}}.debug" "$y"
-		# END PREFIX LOCAL
-=======
-		ln "${ED}usr/lib/debug/${!inode:${#D}}.debug" "$y"
->>>>>>> c3a50a9a
 	else
 		eval $inode=\$x
 		if [[ -e ${T}/prepstrip.split.debug ]] ; then
@@ -236,26 +220,14 @@
 		strip_this=false
 	fi
 
-<<<<<<< HEAD
-	# PREFIX LOCAL:
-=======
->>>>>>> c3a50a9a
 	# In Prefix we are usually an unprivileged user, so we can't strip
 	# unwritable objects.  Make them temporarily writable for the
 	# stripping.
 	was_not_writable=false
-<<<<<<< HEAD
-	if [[ ! -w ${x} ]] ; then
-		was_not_writable=true
-		chmod u+w "${x}"
-	fi
-	# END PREFIX LOCAL
-=======
 	if [[ -n ${EPREFIX} && ! -w ${x} ]] ; then
 		was_not_writable=true
 		chmod u+w "${x}"
 	fi
->>>>>>> c3a50a9a
 
 	# only split debug info for final linked objects
 	# or kernel modules as debuginfo for intermediatary
@@ -276,17 +248,9 @@
 		process_elf "${x}" ${SAFE_STRIP_FLAGS}
 	fi
 
-<<<<<<< HEAD
-	# PREFIX LOCAL: see above
-	if [[ ${was_not_writable} == "true" ]] ; then
-		chmod u-w "${x}"
-	fi
-	# END PREFIX LOCAL
-=======
 	if ${was_not_writable} ; then
 		chmod u-w "${x}"
 	fi
->>>>>>> c3a50a9a
 done
 
 if [[ -s ${T}/debug.sources ]] && \

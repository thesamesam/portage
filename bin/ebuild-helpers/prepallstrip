--- conflicted
+++ resolved
@@ -1,14 +1,9 @@
-<<<<<<< HEAD
 #!@PORTAGE_BASH@
-# Copyright 1999-2006 Gentoo Foundation
-# Distributed under the terms of the GNU General Public License v2
-
-=======
-#!/bin/bash
 # Copyright 1999-2011 Gentoo Foundation
 # Distributed under the terms of the GNU General Public License v2
 
-case "$EAPI" in 0|1|2) ED=${D} ;; esac
+# PREFIX LOCAL: always support ED
+#case "$EAPI" in 0|1|2) ED=${D} ;; esac
+# END PREFIX LOCAL
 
->>>>>>> 0cc174b6
 exec prepstrip "${ED}"
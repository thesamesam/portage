#!@PORTAGE_BASH@
# Copyright 1999-2011 Gentoo Foundation
# Distributed under the terms of the GNU General Public License v2

source "${PORTAGE_BIN_PATH:-@PORTAGE_BASE@/bin}"/isolated-functions.sh

# replaced by controllable compression in EAPI 4
has "${EAPI}" 0 1 2 3 || exit 0

<<<<<<< HEAD
# PREFIX LOCAL: always support ED
#case "$EAPI" in 0|1|2) ED=${D} ;; esac
# END PREFIX LOCAL
=======
[[ " ${FEATURES} " == *" force-prefix "* ]] || \
	case "$EAPI" in 0|1|2) ED=${D} ;; esac
>>>>>>> 174ffd83

ret=0

# PREFIX LOCAL: ED needs not to exist, wheras D does
[[ -d ${ED} ]] || exit ${ret}
# END PREFIX LOCAL

find "${ED}" -type d -name man > "${T}"/prepallman.filelist
while read -r mandir ; do
	mandir=${mandir#${ED}}
	prepman "${mandir%/man}"
	((ret|=$?))
done < "${T}"/prepallman.filelist

exit ${ret}<|MERGE_RESOLUTION|>--- conflicted
+++ resolved
@@ -7,14 +7,8 @@
 # replaced by controllable compression in EAPI 4
 has "${EAPI}" 0 1 2 3 || exit 0
 
-<<<<<<< HEAD
-# PREFIX LOCAL: always support ED
-#case "$EAPI" in 0|1|2) ED=${D} ;; esac
-# END PREFIX LOCAL
-=======
 [[ " ${FEATURES} " == *" force-prefix "* ]] || \
 	case "$EAPI" in 0|1|2) ED=${D} ;; esac
->>>>>>> 174ffd83
 
 ret=0
 

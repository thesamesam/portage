#!@PORTAGE_BASH@
# Copyright 1999-2006 Gentoo Foundation
# Distributed under the terms of the GNU General Public License v2

<<<<<<< HEAD
exec install -d ${DIROPTIONS} "${@/#/${ED}/}"
=======
source "${PORTAGE_BIN_PATH:-/usr/lib/portage/bin}"/isolated-functions.sh

install -d ${DIROPTIONS} "${@/#/${D}/}"
ret=$?
[[ $ret -ne 0 ]] && helpers_die "$0 failed"
exit $ret
>>>>>>> 529f8130
<|MERGE_RESOLUTION|>--- conflicted
+++ resolved
@@ -2,13 +2,9 @@
 # Copyright 1999-2006 Gentoo Foundation
 # Distributed under the terms of the GNU General Public License v2
 
-<<<<<<< HEAD
-exec install -d ${DIROPTIONS} "${@/#/${ED}/}"
-=======
-source "${PORTAGE_BIN_PATH:-/usr/lib/portage/bin}"/isolated-functions.sh
+source "${PORTAGE_BIN_PATH:-@PORTAGE_BASE@/bin}"/isolated-functions.sh
 
-install -d ${DIROPTIONS} "${@/#/${D}/}"
+install -d ${DIROPTIONS} "${@/#/${ED}/}"
 ret=$?
 [[ $ret -ne 0 ]] && helpers_die "$0 failed"
-exit $ret
->>>>>>> 529f8130
+exit $ret
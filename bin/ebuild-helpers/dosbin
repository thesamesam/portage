--- conflicted
+++ resolved
@@ -9,14 +9,8 @@
 	exit 1
 fi
 
-<<<<<<< HEAD
-# PREFIX LOCAL: always support ED
-#case "$EAPI" in 0|1|2) ED=${D} ;; esac
-# END PREFIX LOCAL
-=======
 [[ " ${FEATURES} " == *" force-prefix "* ]] || \
 	case "$EAPI" in 0|1|2) ED=${D} ;; esac
->>>>>>> 174ffd83
 
 if [[ ! -d ${ED}${DESTTREE}/sbin ]] ; then
 	install -d "${ED}${DESTTREE}/sbin" || { helpers_die "${0##*/}: failed to install ${ED}${DESTTREE}/sbin"; exit 2; }

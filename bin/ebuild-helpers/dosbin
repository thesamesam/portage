--- conflicted
+++ resolved
@@ -1,10 +1,5 @@
-<<<<<<< HEAD
 #!@PORTAGE_BASH@
-# Copyright 1999-2006 Gentoo Foundation
-=======
-#!/bin/bash
 # Copyright 1999-2010 Gentoo Foundation
->>>>>>> 7f01f7f6
 # Distributed under the terms of the GNU General Public License v2
 
 source "${PORTAGE_BIN_PATH:-@PORTAGE_BASE@/bin}"/isolated-functions.sh
@@ -14,13 +9,8 @@
 	exit 1
 fi
 
-<<<<<<< HEAD
 if [[ ! -d ${ED}${DESTTREE}/sbin ]] ; then
-	install -d "${ED}${DESTTREE}/sbin" || { helpers_die "$0: failed to install ${ED}${DESTTREE}/sbin"; exit 2; }
-=======
-if [[ ! -d ${D}${DESTTREE}/sbin ]] ; then
-	install -d "${D}${DESTTREE}/sbin" || { helpers_die "${0##*/}: failed to install ${D}${DESTTREE}/sbin"; exit 2; }
->>>>>>> 7f01f7f6
+	install -d "${ED}${DESTTREE}/sbin" || { helpers_die "${0##*/}: failed to install ${ED}${DESTTREE}/sbin"; exit 2; }
 fi
 
 ret=0
